/* A removable drive that has no image file inserted. */
"(empty)" = "(空)";

/* VMConfigAppleDriveDetailsView */
"(New Drive)" = "(新驱动器)";

/* No comment provided by engineer. */
"(new)" = "(新)";

/* VMData */
"(Unavailable)" = "(不可用)";

/* QEMUConstant */
"%@ (%@)" = "%1$@ (%2$@)";

/* VMToolbarDriveMenuView */
"%@ (%@): %@" = "%1$@ (%2$@): %3$@";

/* VMDisplayMetalWindowController */
"%@ (Display %lld)" = "%1$@ (显示 %2$lld)";

/* VMDisplayAppleTerminalWindowController
   VMDisplayQemuTerminalWindowController */
"%@ (Terminal %lld)" = "%1$@ (终端 %2$lld)";

/* VMRemovableDrivesView */
"%@ %@" = "%1$@ %2$@";

/* No comment provided by engineer. */
"%@ ➡️ %@" = "%1$@ ➡️ %2$@";

/* VMDrivesSettingsView */
"%@ Drive" = "%@ 驱动器";

/* VMDrivesSettingsView */
"%@ Image" = "%@ 映像";

/* Format string for remaining time until a download finishes */
"%@ remaining" = "剩余 %@";

/* Format string for the 'per second' part of a download speed. */
"%@/s" = "%@/s";

/* Format string for download progress and speed, e. g. 5 MB of 6 GB (200 kbit/s) */
"%1$@ of %2$@ (%3$@)" = "共 %2$@，已下载 %1$@ (%3$@)";

/* UTMDonateView */
"%d days" = "%d 天";

/* UTMDonateView */
"%d months" = "%d 月";

/* UTMDonateView */
"%d weeks" = "%d 周";

/* UTMDonateView */
"%d years" = "%d 年";

/* UTMScriptingAppDelegate */
"A valid backend must be specified." = "必须指定有效的后端。";

/* UTMScriptingAppDelegate */
"A valid configuration must be specified." = "必须指定有效的配置。";

/* UTMAppleConfiguration */
"A valid kernel image must be specified." = "必须指定有效的内核映像。";

/* VMDisplayAppleController */
"Add…" = "添加…";

/* No comment provided by engineer. */
"Additional Options" = "附加选项";

/* No comment provided by engineer. */
"Additional Settings" = "附加设置";

/* VMConfigSystemView */
"Allocating too much memory will crash the VM." = "分配过多内存会使虚拟机崩溃。";

/* UTMData */
"AltJIT error: %@" = "AltJIT 错误：%@";

/* UTMData */
"An existing virtual machine already exists with this name." = "已存在一个有此名称的虚拟机。";

/* UTMConfiguration */
"An internal error has occurred." = "发生了内部错误。";

/* UTMConfiguration */
"An invalid value of '%@' is used in the configuration file." = "配置文件中使用了无效值 '%@'。";

/* UTMRemoteSpiceVirtualMachine */
"An operation is already in progress." = "一项操作已在进行中。";

/* UTMQemuImage */
"An unknown QEMU error has occurred." = "发生了未知的 QEMU 错误。";

/* No comment provided by engineer. */
"ANGLE (Metal)" = "ANGLE (Metal)";

/* No comment provided by engineer. */
"ANGLE (OpenGL)" = "ANGLE (OpenGL)";

/* VMConfigSystemView */
"Any unsaved changes will be lost." = "任何未保存的更改都将丢失。";

/* No comment provided by engineer. */
"Approve" = "批准";

/* No comment provided by engineer. */
"Architecture" = "架构";

/* No comment provided by engineer. */
"Are you sure you want to exit UTM?" = "确定要退出 UTM 吗？";

/* No comment provided by engineer. */
"Are you sure you want to permanently delete this disk image?" = "确定要永久删除此磁盘映像吗？";

/* No comment provided by engineer. */
"Are you sure you want to reset this VM? Any unsaved changes will be lost." = "确定要重置此虚拟机吗？任何未保存的更改都将丢失。";

/* No comment provided by engineer. */
"Are you sure you want to stop this VM and exit? Any unsaved changes will be lost." = "确定要停止此虚拟机并退出吗？任何未保存的更改都将丢失。";

/* No comment provided by engineer. */
"Authentication" = "鉴定";

/* No comment provided by engineer. */
"Automatic" = "自动";

/* UTMQemuConstants */
"Automatic Serial Device (max 4)" = "自动串行设备 (最大值 4)";

/* VMSessionState */
"Background task is about to expire" = "后台任务即将终止";

/* UTMLegacyQemuConfiguration
   UTMQemuConstants */
"BIOS" = "BIOS";

/* No comment provided by engineer. */
"Block" = "屏蔽";

/* No comment provided by engineer. */
"Blocked" = "已屏蔽";

/* UTMQemuConstants */
"Bold" = "粗体";

/* No comment provided by engineer. */
"Boot" = "启动";

/* No comment provided by engineer. */
"Boot Arguments" = "启动参数";

/* No comment provided by engineer. */
"Boot Image Type" = "启动映像类型";

/* No comment provided by engineer. */
"Boot IMG Image" = "启动 IMG 映像";

/* No comment provided by engineer. */
"Boot ISO Image" = "启动 ISO 映像";

/* No comment provided by engineer. */
"Boot ISO Image (optional)" = "启动 ISO 映像 (可选)";

/* No comment provided by engineer. */
"Boot VHDX Image" = "启动 VHDX 映像";

/* UTMQemuConstants */
"Bridged (Advanced)" = "桥接 (高级)";

/* No comment provided by engineer. */
"Bridged Settings" = "桥接设置";

/* Welcome view */
"Browse UTM Gallery" = "浏览 UTM 库";

/* No comment provided by engineer. */
"Browse…" = "浏览…";

/* No comment provided by engineer. */
"Build" = "构建版本";

/* UTMQemuConstants */
"Built-in Terminal" = "内置终端";

/* No comment provided by engineer. */
"Busy…" = "正忙…";

/* VMDisplayWindowController
   VMQemuDisplayMetalWindowController */
"Cancel" = "取消";

/* UTMAppleVirtualMachine */
"Cannot access resource: %@" = "无法访问资源：%@";

/* UTMSWTPM */
"Cannot access TPM data." = "无法访问 TPM 数据。";

/* UTMAppleVirtualMachine */
"Cannot create virtual terminal." = "无法创建虚拟终端。";

/* UTMData */
"Cannot find AltServer for JIT enable. You cannot run VMs until JIT is enabled." = "找不到用于 JIT 启用的 AltServer。在启用 JIT 之前，你将无法运行虚拟机。";

/* UTMRemoteServer */
"Cannot find VM with ID: %@" = "无法通过 ID 找到虚拟机：%@";

/* UTMData */
"Cannot import this VM. Either the configuration is invalid, created in a newer version of UTM, or on a platform that is incompatible with this version of UTM." = "无法导入此虚拟机。此虚拟机可能配置无效，或者可能是在较新版本的 UTM 中创建的，也可能是在与此版本的 UTM 不兼容的平台上创建的。";

/* UTMRemoteServer */
"Cannot reserve port %d for external access from NAT. Make sure no other device on the network has reserved it." = "无法保留端口“%d”用作从 NAT 的外部访问。请确保网络上没有其他设备保留该端口。";

/* No comment provided by engineer. */
"Caps Lock (⇪) is treated as a key" = "将 Caps Lock (⇪) 视为按键";

/* VMMetalView */
"Capture Input" = "捕获输入";

/* No comment provided by engineer. */
"Capture input automatically when entering full screen" = "进入全屏时自动捕获输入";

/* No comment provided by engineer. */
"Capture input automatically when window is focused" = "聚焦窗口时自动捕获输入";

/* VMDisplayQemuMetalWindowController */
"Captured mouse" = "已捕获鼠标";

/* Configuration boot device */
"CD/DVD" = "CD/DVD";

/* UTMLegacyQemuConfiguration
   UTMQemuConstants */
"CD/DVD (ISO) Image" = "CD/DVD (ISO) 映像";

/* No comment provided by engineer. */
"CD/DVD Image" = "CD/DVD 映像";

/* VMDisplayWindowController */
"Change" = "更改";

/* VMDisplayAppleController */
"Change…" = "更改…";

/* No comment provided by engineer. */
"Choose" = "选择";

/* No comment provided by engineer. */
"Clear" = "清除";

/* No comment provided by engineer. */
"Close" = "关闭";

/* VMQemuDisplayMetalWindowController */
"Closing this window will kill the VM." = "关闭此窗口将终止此虚拟机。";

/* VMQemuDisplayMetalWindowController */
"Confirm" = "确认";

/* No comment provided by engineer. */
"Confirm Delete" = "确认删除";

/* AppDelegate
   VMDisplayWindowController */
"Confirmation" = "确认";

/* No comment provided by engineer. */
"Connect" = "连接";

/* No comment provided by engineer. */
"Connected" = "已连接";

/* No comment provided by engineer. */
"Connection" = "连接";

/* VMSessionState */
"Connection to the server was lost." = "与服务器的连接丢失。";

/* No comment provided by engineer. */
"Console" = "控制台";

/* No comment provided by engineer. */
"Continue" = "继续";

/* No comment provided by engineer. */
"CoreAudio (Output Only)" = "CoreAudio (仅输出)";

/* No comment provided by engineer. */
"Cores" = "核心";

/* No comment provided by engineer. */
"CPU" = "CPU";

/* No comment provided by engineer. */
"CPU Cores" = "CPU 核心";

/* No comment provided by engineer. */
"Create" = "创建";

/* No comment provided by engineer. */
"Create a new emulated machine from scratch." = "从头开始创建一个新的虚拟机。";

/* Welcome view */
"Create a New Virtual Machine" = "创建一个新虚拟机";

/* VMConfigAppleDisplayView */
"Custom" = "自定义";

/* UTMSWTPM */
"Data not specified." = "未指定数据。";

/* UTMDonateView */
"day" = "天";

/* No comment provided by engineer. */
"Debug Logging" = "调试日志记录";

/* QEMUConstantGenerated
   UTMQemuConstants */
"Default" = "默认";

/* VMWizardSummaryView */
"Default Cores" = "默认核心数";

/* No comment provided by engineer. */
"Delete" = "删除";

/* No comment provided by engineer. */
"Devices" = "设备";

/* VMDisplayAppleWindowController */
"Directory sharing" = "目录共享";

/* UTMQemuConstants */
"Disabled" = "已禁用";

/* No comment provided by engineer. */
"Disconnect" = "断开连接";

/* No comment provided by engineer. */
"Discovered" = "已发现";

/* UTMLegacyQemuConfiguration
   UTMQemuConstants */
"Disk Image" = "磁盘映像";

/* VMDisplayAppleWindowController */
"Display" = "显示";

/* VMDisplayQemuDisplayController */
"Display %lld: %@" = "显示 %1$lld：%2$@";

/* VMDisplayQemuDisplayController */
"Disposable Mode" = "一次性模式";

/* No comment provided by engineer. */
"Do not save VM screenshot to disk" = "不将虚拟机的屏幕截图保存到磁盘";

/* No comment provided by engineer. */
"Do not show confirmation when closing a running VM" = "关闭正在运行的虚拟机时不显示确认";

/* No comment provided by engineer. */
"Do not show prompt when USB device is plugged in" = "插入 USB 设备时不显示提示";

/* No comment provided by engineer. */
"Do you want to copy this VM and all its data to internal storage?" = "要将此虚拟机及其所有数据拷贝到内部存储吗？";

/* No comment provided by engineer. */
"Do you want to delete this VM and all its data?" = "要删除此虚拟机及其所有数据吗？";

/* No comment provided by engineer. */
"Do you want to download '%@'?" = "要下载 '%@' 吗？";

/* No comment provided by engineer. */
"Do you want to duplicate this VM and all its data?" = "要复制此虚拟机及其所有数据吗？";

/* No comment provided by engineer. */
"Do you want to force stop this VM and lose all unsaved data?" = "要强制停止此虚拟机并丢失所有未保存的数据吗？";

/* No comment provided by engineer. */
"Do you want to forget all clients and generate a new server identity? Any clients that previously paired with this server will be instructed to manually unpair with this server before they can connect again." = "要忘记所有客户端并生成新的服务器身份吗？之前与此服务器配对的任何客户端将被指示手动取消与此服务器的配对，之后才能再次连接。";

/* No comment provided by engineer. */
"Do you want to forget the selected client(s)?" = "要忘记所选的客户端吗？";

/* No comment provided by engineer. */
"Do you want to move this VM to another location? This will copy the data to the new location, delete the data from the original location, and then create a shortcut." = "要将此虚拟机移动到别处吗？这将会复制数据到新位置，删除原始位置的数据，然后创建一个快捷方式。";

/* No comment provided by engineer. */
"Do you want to remove this shortcut? The data will not be deleted." = "要删除此快捷方式吗？数据不会被删除。";

/* No comment provided by engineer. */
"Download" = "下载";

/* No comment provided by engineer. */
"Download prebuilt from UTM Gallery…" = "从 UTM 库中下载预构建虚拟机…";

/* No comment provided by engineer. */
"Download VM" = "下载虚拟机";

/* No comment provided by engineer. */
"Drag and drop IPSW file here" = "拖放 IPSW 文件到此处";

/* UTMScriptingConfigImpl */
"Drive description is invalid." = "驱动器描述无效。";

/* No comment provided by engineer. */
"Drives" = "驱动器";

/* VMDrivesSettingsView */
"EFI Variables" = "EFI 变量";

/* VMDisplayWindowController */
"Eject" = "推出";

/* No comment provided by engineer. */
"Emulate" = "模拟";

/* UTMQemuConstants */
"Emulated VLAN" = "模拟 VLAN";

/* No comment provided by engineer. */
"Enable Clipboard Sharing" = "启用剪贴板共享";

/* VMDisplayWindowController */
"Error" = "错误";

/* No comment provided by engineer. */
"Existing" = "现有的";

/* No comment provided by engineer. */
"Export QEMU Command…" = "导出 QEMU 命令…";

/* Word for decompressing a compressed folder */
"Extracting…" = "正在提取…";

/* UTMQemuVirtualMachine */
"Failed to access data from shortcut." = "无法从快捷方式访问数据。";

/* UTMQemuVirtualMachine */
"Failed to access drive image path." = "无法访问驱动器映像路径。";

/* UTMRemoteServer */
"Failed to access file." = "无法访问文件。";

/* UTMQemuVirtualMachine */
"Failed to access shared directory." = "无法访问共享目录。";

/* ContentView */
"Failed to attach to JitStreamer:\n%@" = "未能附加到 JitStreamer：%@";

/* UTMData */
"Failed to attach to JitStreamer." = "未能附加到 JitStreamer。";

/* UTMSpiceIO */
"Failed to change current directory." = "更改当前目录失败。";

/* UTMData */
"Failed to clone VM." = "复制虚拟机失败。";

/* UTMRemoteSpiceVirtualMachine */
"Failed to connect to SPICE: %@" = "无法连接到SPICE：%@";

/* UTMPipeInterface */
"Failed to create pipe for communications." = "无法为通信创建管道。";

/* UTMData */
"Failed to decode JitStreamer response." = "未能解码 JitStreamer 响应。";

/* UTMRemoteClient */
"Failed to determine host name." = "无法确定主机名。";

/* UTMRemoteKeyManager */
"Failed to generate a key pair." = "无法生成密钥对。";

/* UTMQemuVirtualMachine */
"Failed to generate TLS key for server." = "无法为服务器生成 TLS 密钥。";

/* UTMRemoteClient */
"Failed to get host fingerprint." = "无法获取主机指纹。";

/* VMWizardState */
"Failed to get latest macOS version from Apple." = "无法从 Apple 获得最新的 macOS 版本。";

/* UTMRemoteKeyManager */
"Failed to import generated key." = "无法导入生成的密钥。";

/* UTMQemuConfigurationError */
"Failed to migrate configuration from a previous UTM version." = "无法从以前的 UTM 版本迁移配置。";

/* UTMRemoteKeyManager */
"Failed to parse generated key pair." = "无法解析生成的密钥对。";

/* UTMData */
"Failed to parse imported VM." = "无法解析导入的虚拟机。";

/* UTMDownloadVMTask */
"Failed to parse the downloaded VM." = "无法解析下载的虚拟机。";

/* UTMData */
"Failed to reconnect to the server." = "无法重新连接到服务器。";

/* AppDelegate
   VMDisplayWindowController */
"Failed to save suspend state" = "无法保存挂起状态。";

/* UTMQemuVirtualMachine */
"Failed to save VM snapshot. Usually this means at least one device does not support snapshots. %@" = "保存虚拟机快照失败。通常这意味着至少有一个设备不支持快照。%@";

/* UTMSpiceIO */
"Failed to start SPICE client." = "无法启动 SPICE 客户端。";

/* No comment provided by engineer. */
"Faster, but can only run the native CPU architecture." = "速度更快，但只能运行本机 CPU 架构。";

/* No comment provided by engineer. */
"Fingerprint" = "指纹";

/* Configuration boot device
   UTMQemuConstants */
"Floppy" = "软盘";

/* No comment provided by engineer. */
"Floppy Image" = "软盘映像";

/* No comment provided by engineer. */
"Font Size" = "字体大小";

/* VMDisplayWindowController */
"Force kill" = "强制终止";

/* VMDisplayWindowController */
"Force kill the VM process with high risk of data corruption." = "强制杀死虚拟机进程 (会有高风险数据损坏)。";

/* No comment provided by engineer. */
"Force Multicore" = "强制多核";

/* VMDisplayWindowController */
"Force shut down" = "强制关机";

/* No comment provided by engineer. */
"GB" = "GB";

/* UTMQemuConstants */
"GDB Debug Stub" = "GDB 调试存根";

/* No comment provided by engineer. */
"Generic" = "通用";

/* UTMAppleConfigurationDevices */
"Generic Mouse" = "通用鼠标";

/* UTMAppleConfigurationDevices */
"Generic USB" = "通用 USB";

/* No comment provided by engineer. */
"Gesture and Cursor Settings" = "手势和光标设置";

/* No comment provided by engineer. */
"Guest drivers are required for 3D acceleration." = "需要客户机驱动程序来使用 3D 加速。";

/* Configuration boot device */
"Hard Disk" = "硬盘";

/* No comment provided by engineer. */
"Hardware" = "硬件";

/* No comment provided by engineer. */
"Hello" = "你好";

/* No comment provided by engineer. */
"Hide Unused…" = "隐藏未使用的…";

/* No comment provided by engineer. */
"Hold Control (⌃) for right click" = "按住 Control (⌃) 键以右键单击";

/* No comment provided by engineer. */
"Host" = "主机";

/* UTMQemuConstants */
"Host Only" = "仅主机";

/* No comment provided by engineer. */
"Hostname or IP address" = "主机名或 IP 地址";

/* No comment provided by engineer. */
"Icon" = "图标";

/* UTMQemuConstants */
"IDE" = "IDE";

/* UTMScriptingConfigImpl */
"Identifier '%@' cannot be found." = "找不到标识符 '%@'。";

/* No comment provided by engineer. */
"Image File Type" = "映像文件类型";

/* No comment provided by engineer. */
"Import IPSW" = "导入 IPSW";

/* No comment provided by engineer. */
"Import…" = "导入…";

/* VMDetailsView */
"Inactive" = "非活跃";

/* UTMScriptingConfigImpl */
"Index %lld cannot be found." = "找不到索引 %lld。";

/* No comment provided by engineer. */
"Information" = "信息";

/* VMDisplayWindowController */
"Install Windows Guest Tools…" = "安装 Windows 客户机工具…";

/* VMDisplayAppleWindowController */
"Installation: %@" = "安装：%@";

/* UTMProcess */
"Internal error has occurred." = "发生内部错误。";

/* UTMSpiceIO */
"Internal error trying to connect to SPICE server." = "尝试连接到 SPICE 服务器时出现内部错误。";

/* VMDisplayMetalWindowController */
"Internal error." = "内部错误。";

/* UTMRemoteServer */
"Invalid backend." = "无效的后端。";

/* VMWizardState */
"Invalid drive size specified." = "指定的驱动器大小无效。";

/* UTMData */
"Invalid JitStreamer attach URL:\n%@" = "无效的 JitStreamer 附加 URL：%@";

/* VMConfigAppleNetworkingView */
"Invalid MAC address." = "MAC 地址无效。";

/* VMWizardState */
"Invalid RAM size specified." = "指定的内存大小无效。";

/* No comment provided by engineer. */
"Invert scrolling" = "反转滚动";

/* No comment provided by engineer. */
"IP Configuration" = "IP 配置";

/* No comment provided by engineer. */
"Isolate Guest from Host" = "将客户机与主机隔离";

/* UTMQemuConstants */
"Italic" = "斜体";

/* UTMQemuConstants */
"Italic, Bold" = "斜体，粗体";

/* No comment provided by engineer. */
"Keep UTM running after last window is closed and all VMs are shut down" = "在关闭最后一个窗口和关闭所有虚拟机后继续运行 UTM";

/* No comment provided by engineer. */
"License" = "许可";

/* UTMQemuConstants */
"Linear" = "线性";

/* UTMAppleConfigurationBoot */
"Linux" = "Linux";

/* UTMLegacyQemuConfiguration
   UTMQemuConstants */
"Linux Device Tree Binary" = "Linux 设备树二进制文件";

/* No comment provided by engineer. */
"Linux initial ramdisk (optional)" = "Linux 初始 ramdisk (可选)";

/* UTMLegacyQemuConfiguration
   UTMQemuConstants */
"Linux Kernel" = "Linux 内核";

/* No comment provided by engineer. */
"Linux kernel (required)" = "Linux 内核 (必选)";

/* UTMLegacyQemuConfiguration
   UTMQemuConstants */
"Linux RAM Disk" = "Linux ramdisk";

/* No comment provided by engineer. */
"Linux Root FS Image (optional)" = "Linux Root FS 映像 (可选)";

/* No comment provided by engineer. */
"Linux Settings" = "Linux 设置";

/* No comment provided by engineer. */
"Logging" = "日志";

/* UTMAppleConfigurationDevices */
"Mac Keyboard (macOS 14+)" = "Mac 键盘 (macOS 14+)";

/* UTMAppleConfigurationDevices */
"Mac Trackpad (macOS 13+)" = "Mac 触控板 (macOS 14+)";

/* UTMAppleConfigurationBoot */
"macOS" = "macOS";

/* VMWizardOSMacView */
"macOS guests are only supported on ARM64 devices." = "macOS 客户机仅支持 ARM64 设备。";

/* VMWizardState */
"macOS is not supported with QEMU." = "QEMU 不支持 macOS。";

/* No comment provided by engineer. */
"macOS Settings" = "macOS 设置";

/* No comment provided by engineer. */
"Make sure the latest version of UTM is running on your Mac and UTM Server is enabled. You can download UTM from the Mac App Store." = "确保你的 Mac 上运行最新版本的 UTM，且 UTM 服务器已启用。你可以从 Mac App Store 下载 UTM。";

/* UTMQemuConstants */
"Manual Serial Device (advanced)" = "手动串行设备 (高级)";

/* No comment provided by engineer. */
"Maximum Shared USB Devices" = "最大共享 USB 设备数";

/* No comment provided by engineer. */
"MB" = "MB";

/* No comment provided by engineer. */
"Memory" = "内存";

/* VMDisplayMetalWindowController */
"Metal is not supported on this device. Cannot render display." = "此设备不支持 Metal。无法渲染显示。";

/* No comment provided by engineer. */
"Minimum size: %@" = "最小文件大小：%@";

/* UTMDonateView */
"month" = "月";

/* No comment provided by engineer. */
"Mouse/Keyboard" = "鼠标/键盘";

/* No comment provided by engineer. */
"Move Down" = "下移";

/* No comment provided by engineer. */
"Move Up" = "上移";

/* UTMQemuConstants */
"MTD (NAND/NOR)" = "MTD (NAND/NOR)";

/* No comment provided by engineer. */
"Name" = "名称";

/* No comment provided by engineer. */
"Name (optional)" = "名称 (可选)";

/* UTMQemuConstants */
"Nearest Neighbor" = "近邻取样";

/* No comment provided by engineer. */
"Network" = "网络";

/* No comment provided by engineer. */
"New" = "新建";

/* No comment provided by engineer. */
"New Machine" = "新建虚拟机";

/* No comment provided by engineer. */
"New…" = "新建…";

/* No comment provided by engineer. */
"No" = "否";

/* UTMScriptingAppDelegate */
"No architecture specified in the configuration." = "配置中未指定架构。";

/* VMDisplayWindowController */
"No drives connected." = "没有连接的驱动器。";

/* UTMDownloadSupportToolsTaskError */
"No empty removable drive found. Make sure you have at least one removable drive that is not in use." = "未找到空的可移动驱动器。确保你至少有一个未使用的可移动驱动器。";

/* UTMScriptingAppDelegate */
"No name specified in the configuration." = "配置中未指定名称。";

/* No comment provided by engineer. */
"No output device is selected for this window." = "此窗口未选择输出设备。";

/* No comment provided by engineer. */
"No release notes found for version %@." = "未找到 %@ 版本的发布说明。";

/* VMQemuDisplayMetalWindowController */
"No USB devices detected." = "未检测到 USB 设备。";

/* No comment provided by engineer. */
"No virtual machines found." = "未找到虚拟机。";

/* VMToolbarDriveMenuView */
"none" = "无";

/* UTMLegacyQemuConfiguration
   UTMQemuConstants */
"None" = "无";

/* UTMQemuConstants */
"None (Advanced)" = "无 (高级)";

/* UTMRemoteServer */
"Not authenticated." = "未";

/* UTMVirtualMachine */
"Not implemented." = "未实现。";

/* No comment provided by engineer. */
"Notes" = "注意";

/* No comment provided by engineer. */
"Num Lock is forced on" = "强制打开数字锁定 (Num Lock)";

/* UTMQemuConstants */
"NVMe" = "NVMe";

/* VMDisplayWindowController */
"OK" = "好";

/* UTMScriptingVirtualMachineImpl */
"One or more required parameters are missing or invalid." = "一个或多个必需参数缺失或无效。";

/* No comment provided by engineer. */
"Open…" = "打开…";

/* No comment provided by engineer. */
"Operating System" = "操作系统";

/* UTMScriptingVirtualMachineImpl */
"Operation not available." = "操作不可用。";

/* UTMData */
"Operation not supported by the backend." = "操作不受后端支持。";

/* No comment provided by engineer. */
"Option (⌥) is Meta key" = "Option (⌥) 键作为 Meta 键";

/* No comment provided by engineer. */
"Options" = "选项";

/* No comment provided by engineer. */
"Other" = "其他";

/* No comment provided by engineer. */
"Password" = "密码";

/* UTMRemoteClient */
"Password is incorrect." = "密码不正确。";

/* UTMRemoteClient */
"Password is required." = "需要密码。";

/* VMDisplayWindowController */
"Pause" = "暂停";

/* VMData */
"Paused" = "已暂停";

/* VMData */
"Pausing" = "正在暂停";

/* UTMQemuConstants */
"PC System Flash" = "PC 系统闪存";

/* No comment provided by engineer. */
"Pending" = "等待中";

/* UTMDonateView */
"period" = "周期";

/* VMDisplayWindowController */
"Play" = "启动";

/* VMWizardState */
"Please select a boot image." = "请选择一个引导映像。";

/* VMWizardState */
"Please select a kernel file." = "请选择一个内核文件。";

/* No comment provided by engineer. */
"Please select a macOS recovery IPSW." = "请选择一个 macOS 恢复 IPSW 文件。";

/* No comment provided by engineer. */
"Please select an uncompressed Linux kernel image." = "请选择一个未压缩的 Linux 内核映像。";

/* No comment provided by engineer. */
"Port" = "端口";

/* No comment provided by engineer. */
"Port Forward" = "端口转发";

/* No comment provided by engineer. */
"Preconfigured" = "预配置";

/* A download process is about to begin. */
"Preparing…" = "正在准备…";

/* VMDisplayQemuMetalWindowController */
"Press %@ to release cursor" = "按下 %@ 释放光标";

/* No comment provided by engineer. */
"Prevent system from sleeping when any VM is running" = "当任何虚拟机运行时防止系统处于休眠状态";

/* UTMQemuConstants */
"Pseudo-TTY Device" = "虚拟终端机设备";

/* No comment provided by engineer. */
"QEMU Arguments" = "QEMU 参数";

/* No comment provided by engineer. */
"QEMU Graphics Acceleration" = "QEMU 图形加速";

/* No comment provided by engineer. */
"QEMU Keyboard" = "QEMU 键盘";

/* UTMQemuConstants */
"QEMU Monitor (HMP)" = "QEMU 监视器 (HMP)";

/* No comment provided by engineer. */
"QEMU Pointer" = "QEMU 指针";

/* No comment provided by engineer. */
"QEMU Sound" = "QEMU 声音";

/* No comment provided by engineer. */
"QEMU USB" = "QEMU USB";

/* VMDisplayWindowController */
"Querying drives status..." = "正在查询驱动器状态…";

/* VMQemuDisplayMetalWindowController */
"Querying USB devices..." = "正在查询 USB 设备状态…";

/* VMQemuDisplayMetalWindowController */
"Quitting UTM will kill all running VMs." = "退出 UTM 将终止所有正在运行的虚拟机。";

/* No comment provided by engineer. */
"Raw Image" = "RAW 映像";

/* VMDisplayAppleController */
"Read Only" = "只读";

/* No comment provided by engineer. */
"Reclaim" = "回收";

/* UTMQemuConstants */
"Regular" = "常规";

/* VMRemovableDrivesView */
"Removable" = "可移除";

/* No comment provided by engineer. */
"Removable Drive" = "可移除驱动器";

/* No comment provided by engineer. */
"Remove" = "移除";

/* VMDisplayAppleController */
"Remove…" = "移除…";

/* VMDisplayWindowController */
"Request power down" = "请求关闭电源";

/* No comment provided by engineer. */
"Reset" = "重置";

/* No comment provided by engineer. */
"Reset Identity" = "重置身份";

/* No comment provided by engineer. */
"Resize" = "重新调整";

/* No comment provided by engineer. */
"Resize display to screen size and orientation automatically" = "自动将显示调整为屏幕大小和方向";

/* No comment provided by engineer. */
"Resize display to window size automatically" = "自动将显示调整为窗口大小";

/* No comment provided by engineer. */
"Resizing is experimental and could result in data loss. You are strongly encouraged to back-up this VM before proceeding. Would you like to resize to %@ GiB?" = "调整驱动器大小是实验性功能，可能会导致数据丢失。在继续操作之前，强烈建议你备份此虚拟机。要将大小调整为 %@ GB 吗？";

/* VMData */
"Restoring" = "正在恢复";

/* VMData */
"Resuming" = "正在恢复";

/* No comment provided by engineer. */
"Retina Mode" = "Retina 模式";

/* UTMAppleConfiguration */
"Rosetta is not supported on the current host machine." = "当前主机不支持 Rosetta。";

/* No comment provided by engineer. */
"Running" = "正在运行";

/* No comment provided by engineer. */
"Running low on memory! UTM might soon be killed by iOS. You can prevent this by decreasing the amount of memory and/or JIT cache assigned to this VM" = "运行内存不足！UTM 可能很快就会被 iOS 终止。你可以通过减少分配给此虚拟机的内存和 (或) JIT 缓存来防止这种情况。";

/* No comment provided by engineer. */
"Save" = "保存";

/* No comment provided by engineer. */
"Saved" = "已保存";

/* VMData */
"Saving" = "正在保存";

/* No comment provided by engineer. */
"Scaling" = "粗化";

/* UTMQemuConstants */
"SCSI" = "SCSI";

/* UTMQemuConstants */
"SD Card" = "SD 卡";

/* No comment provided by engineer. */
"Select a file." = "选择一个文件。";

/* No comment provided by engineer. */
"Select a UTM Server" = "选择一个 UTM 服务器";

/* VMDisplayWindowController */
"Select Drive Image" = "选择驱动器映像";

/* VMDisplayAppleWindowController
   VMDisplayWindowController */
"Select Shared Folder" = "选择共享的文件夹";

/* SavePanel */
"Select where to export QEMU command:" = "选择导出 QEMU 命令的位置：";

/* SavePanel */
"Select where to save debug log:" = "选择保存调试日志的位置：";

/* SavePanel */
"Select where to save UTM Virtual Machine:" = "选择保存 UTM 虚拟机的位置：";

/* No comment provided by engineer. */
"Selected:" = "已选择：";

/* VMDisplayWindowController */
"Sends power down request to the guest. This simulates pressing the power button on a PC." = "向客户机发送关闭电源请求。此操作模拟了按下 PC 上的电源按钮。";

/* VMDisplayAppleWindowController
   VMDisplayQemuDisplayController */
"Serial %lld" = "串行端口 %lld";

/* Server view */
"Server" = "服务器";

/* No comment provided by engineer. */
"Server IP: %@, Port: %@" = "服务器 IP：%1$@，端口：%2$@";

/* No comment provided by engineer. */
"Share USB devices from host" = "从主机共享 USB 设备";

/* No comment provided by engineer. */
"Shared directories in macOS VMs are only available in macOS 13 and later." = "macOS 虚拟机中的共享目录仅在 macOS 13 及更高版本中可用。";

/* No comment provided by engineer. */
"Shared Directory" = "共享目录";

/* UTMQemuConstants */
"Shared Network" = "共享网络";

/* No comment provided by engineer. */
"Sharing" = "共享";

/* No comment provided by engineer. */
"Show Advanced Settings" = "显示高级设置";

/* No comment provided by engineer. */
"Show All" = "显示全部";

/* No comment provided by engineer. */
"Show All…" = "显示全部…";

/* No comment provided by engineer. */
"Show dock icon" = "显示程序坞图标";

/* No comment provided by engineer. */
"Show menu bar icon" = "显示菜单栏图标";

/* No comment provided by engineer. */
"Size" = "大小";

/* No comment provided by engineer. */
"Slower, but can run other CPU architectures." = "速度较慢，但可以运行其他 CPU 架构。";

/* UTMSWTPM */
"Socket not specified." = "未指定套接字。";

/* No comment provided by engineer. */
"Specify the size of the drive where data will be stored into." = "指定将在其中存储数据的驱动器的大小。";

/* UTMQemuConstants */
"SPICE WebDAV" = "SPICE WebDAV";

/* No comment provided by engineer. */
"SPICE with GStreamer (Input & Output)" = "带有 GStreamer 的 SPICE (输入与输出)";

/* VMData */
"Started" = "已启动";

/* VMData */
"Starting" = "正在启动";

/* No comment provided by engineer. */
"Startup" = "启动";

/* No comment provided by engineer. */
"Stop" = "停止";

/* VMData */
"Stopped" = "已停止";

/* VMData */
"Stopping" = "正在停止";

/* No comment provided by engineer. */
"Style" = "样式";

/* No comment provided by engineer. */
"Summary" = "总结";

/* Welcome view */
"Support" = "支持";

/* UTMQemuVirtualMachine */
"Suspend is not supported for virtualization." = "挂起功能不支持虚拟化。";

/* UTMQemuVirtualMachine */
"Suspend is not supported when an emulated NVMe device is active." = "当模拟的 NVMe 设备处于活动状态时不支持挂起。";

/* UTMQemuVirtualMachine */
"Suspend is not supported when GPU acceleration is enabled." = "启用 GPU 加速时不支持挂起。";

/* UTMQemuVirtualMachine */
"Suspend state cannot be saved when running in disposible mode." = "在一次性模式下运行时，无法保存挂起状态。";

/* VMData */
"Suspended" = "已挂起";

/* UTMSWTPM */
"SW TPM failed to start. %@" = "SW TPM 无法启动。%@";

/* VMSessionState */
"Switch back to UTM to avoid termination." = "切换回 UTM 以避免终止。";

/* No comment provided by engineer. */
"System" = "系统";

/* UTMQemuConstants */
"TCP" = "TCP";

/* UTMQemuConstants */
"TCP Client Connection" = "TCP 客户端连接";

/* UTMQemuConstants */
"TCP Server Connection" = "TCP 服务器连接";

/* VMDisplayWindowController */
"Tells the VM process to shut down with risk of data corruption. This simulates holding down the power button on a PC." = "通知虚拟机进程关闭，该过程存在数据损坏的风险。此操作模拟了按住 PC 上的电源按钮。";

/* No comment provided by engineer. */
"Test" = "测试";

/* No comment provided by engineer. */
"Test 1" = "测试 1";

/* No comment provided by engineer. */
"Test 2" = "测试 2";

/* UTMConfiguration */
"The backend for this configuration is not supported." = "不支持此配置的后端。";

/* UTMRemoteServer */
"The client interface version does not match the server." = "客户端接口版本与服务器不匹配。";

/* UTMScriptingUSBDeviceImpl */
"The device cannot be found." = "找不到该设备。";

/* UTMScriptingUSBDeviceImpl */
"The device is not currently connected." = "设备目前尚未连接。";

/* UTMConfiguration */
"The drive '%@' already exists and cannot be created." = "驱动器 '%@' 已存在，无法创建。";

/* UTMDownloadSupportToolsTaskError */
"The guest support tools have already been mounted." = "客户机支持工具已挂载。";

/* UTMRemoteClient */
"The host fingerprint does not match the saved value. This means that UTM Server was reset, a different host is using the same name, or an attacker is pretending to be the host. For your protection, you need to delete this saved host to continue." = "主机指纹与保存的值不匹配。这意味着 UTM 服务器被重置、不同的主机使用相同的名称，或者攻击者正在冒充主机。为了保护你的安全，你需要删除已保存的主机才能继续。";

/* UTMAppleConfiguration */
"The host operating system needs to be updated to support one or more features requested by the guest." = "需要更新主机的操作系统，以支持客户机请求的一个或多个功能。";

/* UTMAppleVirtualMachine */
"The operating system cannot be installed on this machine." = "操作系统无法安装在此机器上。";

/* UTMAppleVirtualMachine */
"The operation is not available." = "此操作不可用。";

/* UTMScriptingVirtualMachineImpl */
"The QEMU guest agent is not running or not installed on the guest." = "QEMU 客户机代理没有运行或未安装在客户机上。";

/* No comment provided by engineer. */
"The selected architecture is unsupported in this version of UTM." = "此版本的 UTM 不支持所选架构。";

/* VMWizardState */
"The selected boot image contains the word '%@' but the guest architecture is '%@'. Please ensure you have selected an image that is compatible with '%@'." = "所选的引导映像名称包含 '%@'，但客户机的架构为 '%@'。请确保你选择了与 '%@' 兼容的映像。";

/* UTMRemoteClient */
"The server interface version does not match the client." = "服务器接口版本与客户端不匹配。";

/* No comment provided by engineer. */
"The target does not support hardware emulated serial connections." = "此目标系统不支持硬件模拟串行连接。";

/* UTMQemuVirtualMachine */
"The virtual machine is in an invalid state." = "虚拟机处于无效状态。";

/* UTMScriptingVirtualMachineImpl */
"The virtual machine is not running." = "虚拟机未运行。";

/* UTMScriptingVirtualMachineImpl */
"The virtual machine must be stopped before this operation can be performed." = "在执行此操作之前，必须停止虚拟机。";

/* Error shown when importing a ZIP file from web that doesn't contain a UTM Virtual Machine. */
"There is no UTM file in the downloaded ZIP archive." = "下载的 ZIP 归档中无 UTM 文件。";

/* No comment provided by engineer. */
"This audio card is not supported." = "此声卡不受支持。";

/* UTMScriptingAppDelegate */
"This backend is not supported on your machine." = "你的机器不支持此后端。";

/* No comment provided by engineer. */
"This build does not emulation." = "此版本不支持模拟。";

/* UTMQemuVirtualMachine */
"This build of UTM does not support emulating the architecture of this VM." = "此 UTM 版本不支持模拟此虚拟机的架构。";

/* VMConfigSystemView */
"This change will reset all settings" = "此更改将重置所有设置。";

/* UTMConfiguration */
"This configuration is saved with a newer version of UTM and is not compatible with this version." = "此配置是用较新版本的 UTM 保存的，并且与此版本不兼容。";

/* UTMConfiguration */
"This configuration is too old and is not supported." = "此配置过旧，无法支持。";

/* UTMScriptingConfigImpl */
"This device is not supported by the target." = "目标不支持此设备。";

/* VMConfigAppleSharingView */
"This directory is already being shared." = "此目录已被共享。";

/* VMData */
"This function is not implemented." = "此功能未实现。";

/* UTMData */
"This functionality is not yet implemented." = "此功能尚未实现。";

/* UTMRemoteClient */
"This host is not yet trusted. You should verify that the fingerprints match what is displayed on the host and then select Trust to continue." = "此主机尚未被信任。你应该验证指纹是否与主机上所显示的匹配，然后选择“信任”以继续。";

/* UTMAppleConfiguration */
"This is not a valid Apple Virtualization configuration." = "并非有效的 Apple 虚拟化配置。";

/* VMDisplayWindowController */
"This may corrupt the VM and any unsaved changes will be lost. To quit safely, shut down from the guest." = "这可能会损坏虚拟机，任何未保存的更改都将丢失。为了安全退出，请从客户机操作系统关闭。";

/* No comment provided by engineer. */
"This operating system is unsupported on your machine." = "你的机器不支持此操作系统。";

/* UTMDataExtension */
"This virtual machine cannot be run on this machine." = "此虚拟机无法在这台机器上运行。";

/* UTMAppleConfiguration */
"This virtual machine cannot run on the current host machine." = "此虚拟机无法在当前主机上运行。";

/* UTMAppleConfiguration */
"This virtual machine contains an invalid hardware model. The configuration may be corrupted or is outdated." = "此虚拟机包含无效的硬件型号，其配置可能已损坏或过时。";

/* No comment provided by engineer. */
"This virtual machine has been removed." = "此虚拟机已被移除。";

/* UTMDataExtension */
"This virtual machine is already running. In order to run it from this device, you must stop it first." = "此虚拟机已在运行。要从该设备运行此虚拟机，你必须先停止它。";

/* UTMData */
"This virtual machine is currently unavailable, make sure it is not open in another session." = "此虚拟机当前不可用，请确保它没有在另一个会话中打开。";

/* VMData */
"This VM is configured for a backend that does not support remote clients." = "此虚拟机配置为不支持远程客户端的后端。";

/* No comment provided by engineer. */
"This VM is unavailable." = "此虚拟机不可用。";

/* VMDisplayWindowController */
"This will reset the VM and any unsaved state will be lost." = "这将重置虚拟机，任何未保存的状态都将丢失。";

/* UTMRemoteConnectView */
"Timed out trying to connect." = "尝试连接超时。";

/* VMDisplayAppleWindowController */
"To access the shared directory, the guest OS must have Virtiofs drivers installed. You can then run `sudo mount -t virtiofs share /path/to/share` to mount to the share path." = "要访问共享目录，客户机操作系统必须安装 VirtioFS 驱动程序。然后，你可以运行命令 `sudo mount -t virtiofs share [要共享的目录]` 来挂载到共享路径。";

/* VMMetalView */
"To capture input or to release the capture, press Command and Option at the same time." = "要捕获或释放捕获输入，请同时按下 Command 和 Option 键。";

/* No comment provided by engineer. */
"To install macOS, you need to download a recovery IPSW. If you do not select an existing IPSW, the latest macOS IPSW will be downloaded from Apple." = "若要安装 macOS，你需要下载 IPSW 恢复文件。如果你没有选择现有的IPSW，将从苹果下载最新的 macOS IPSW。";

/* VMDisplayQemuMetalWindowController */
"To release the mouse cursor, press %@ at the same time." = "要释放鼠标光标，请同时按 %@。";

/* No comment provided by engineer. */
"Trust" = "信任";

/* No comment provided by engineer. */
"u{2022} " = "u{2022}";

/* UTMQemuConstants */
"UDP" = "UDP";

/* No comment provided by engineer. */
"UEFI" = "UEFI";

/* UTMQemuConfigurationError */
"UEFI is not supported with this architecture." = "此架构不支持 UEFI。";

/* UTMData */
"Unable to add a shortcut to the new location." = "无法向新位置添加快捷方式。";

/* VMData */
"Unavailable" = "不可用";

/* VMWizardState */
"Unavailable for this platform." = "此平台不可用。";

/* No comment provided by engineer. */
"Uncompressed Linux initial ramdisk (optional)" = "未压缩的 Linux 初始 ramdisk (可选)";

/* No comment provided by engineer. */
"Uncompressed Linux kernel (required)" = "未压缩的 Linux 内核文件 (必选)";

/* No comment provided by engineer. */
"Update Interface" = "更新界面";

/* UTMQemuConstants */
"USB" = "USB";

/* UTMQemuConstants */
"USB 2.0" = "USB 2.0";

/* UTMQemuConstants */
"USB 3.0 (XHCI)" = "USB 3.0 (XHCI)";

/* VMQemuDisplayMetalWindowController */
"USB Device" = "USB 设备";

/* No comment provided by engineer. */
"USB Sharing" = "USB 共享";

/* No comment provided by engineer. */
"USB sharing not supported in this build of UTM." = "此版本的 UTM 不支持 USB 共享。";

/* No comment provided by engineer. */
"Use Command+Option (⌘+⌥) for input capture/release" = "使用 Command + Option (⌘ + ⌥) 捕获/释放输入";

/* Welcome view */
"User Guide" = "用户指南";

/* UTMScriptingAppDelegate
   UTMScriptingUSBDeviceImpl */
"UTM is not ready to accept commands." = "UTM 尚未准备好接受命令。";

/* No comment provided by engineer. */
"Version" = "版本号";

/* UTMQemuConstants */
"VirtFS" = "VirtFS";

/* UTMQemuConstants */
"VirtIO" = "VirtIO";

/* UTMConfigurationInfo
   UTMData */
"Virtual Machine" = "虚拟机";

/* No comment provided by engineer. */
"Virtual Machine Gallery" = "虚拟机库";

/* VMData */
"Virtual machine not loaded." = "未加载虚拟机。";

/* No comment provided by engineer. */
"Virtualization is not supported on your system." = "你的系统不支持虚拟化。";

/* No comment provided by engineer. */
"Virtualize" = "虚拟化";

/* No comment provided by engineer. */
"Waiting for VM to connect to display..." = "等待虚拟机连接到显示…";

/* UTMDonateView */
"week" = "周";

/* No comment provided by engineer. */
"Welcome to UTM" = "欢迎使用 UTM";

/* No comment provided by engineer. */
"What's New" = "新版特性";

/* UTMDownloadSupportToolsTask */
"Windows Guest Support Tools" = "Windows 客户机支持工具";

/* VMQemuDisplayMetalWindowController */
"Would you like to connect '%@' to this virtual machine?" = "要将 '%@' 连接到此虚拟机吗？";

/* VMDisplayAppleWindowController */
"Would you like to install macOS? If an existing operating system is already installed on the primary drive of this VM, then it will be erased." = "要安装 macOS 吗？若现有的操作系统已安装在该虚拟机的主驱动器上，则它将被抹掉。";

/* No comment provided by engineer. */
"Would you like to re-convert this disk image to reclaim unused space and apply compression? Note this will require enough temporary space to perform the conversion. Compression only applies to existing data and new data will still be written uncompressed. You are strongly encouraged to back-up this VM before proceeding." = "要重新转换此磁盘映像以回收未使用的空间并压缩吗？请注意，这将需要足够的临时空间来执行转换。此压缩过程仅适用于现有数据，新数据仍将以未压缩形式写入。在继续操作之前，强烈建议你备份此虚拟机。";

/* No comment provided by engineer. */
"Would you like to re-convert this disk image to reclaim unused space? Note this will require enough temporary space to perform the conversion. You are strongly encouraged to back-up this VM before proceeding." = "要重新转换此磁盘映像以回收未使用的空间吗？请注意，这将需要足够的临时空间来执行转换。在继续操作之前，强烈建议你备份此虚拟机。";

/* UTMDonateView */
"year" = "年";

/* No comment provided by engineer. */
"Yes" = "是";

/* VMConfigSystemView */
"Your device has %llu MB of memory and the estimated usage is %llu MB." = "你的设备有 %llu MB 的内存，估计使用量为 %llu MB。";

/* VMConfigAppleBootView
   VMWizardOSMacView */
"Your machine does not support running this IPSW." = "你的机器不支持运行此 IPSW。";

/* UTMDonateView */
"Your purchase could not be verified by the App Store." = "App Store 无法验证你的购买。";

/* No comment provided by engineer. */
"Your support is the driving force that helps UTM stay independent. Your contribution, no matter the size, makes a significant difference. It enables us to develop new features and maintain existing ones. Thank you for considering a donation to support us." = "你的支持是 UTM 保持独立的动力。你的贡献无论或大或小，都会产生重大的影响。它可以使我们能开发出功能，并维护现有的功能。感谢你考虑捐赠支持我们。";

/* ContentView */
"Your version of iOS does not support running VMs while unmodified. You must either run UTM while jailbroken or with a remote debugger attached. See https://getutm.app/install/ for more details." = "你的 iOS 版本不支持在未经修改的情况下运行虚拟机，必须在越狱时运行 UTM，或者连接远程调试器。有关更多详细信息，请参阅 https://getutm.app/install/。";

<<<<<<< HEAD
<<<<<<< HEAD
// Additonal Strings (Unable to be extracted by Xcode)
=======
// Additional Strings (These strings are unable to be extracted by Xcode)

/* No comment provided by engineer. */
"" = "";
>>>>>>> 9dc2e94c

/* No comment provided by engineer. */
"(Delete)" = "(删除)";

/* No comment provided by engineer. */
"Add" = "添加";

/* No comment provided by engineer. */
"Add a new device." = "添加一个新设备。";

/* No comment provided by engineer. */
"Add a new drive." = "添加一个新驱动器。";

/* No comment provided by engineer. */
"Add read only" = "添加只读";

/* No comment provided by engineer. */
"Advanced" = "高级";

/* No comment provided by engineer. */
"Advanced. If checked, a raw disk image is used. Raw disk image does not support snapshots and will not dynamically expand in size." = "高级选项。若选中，将使用 Raw 磁盘映像。Raw 磁盘映像不支持快照，也不会动态地扩充大小。";

/* No comment provided by engineer. */
"Allow access from external clients" = "允许外部客户机访问";

/* No comment provided by engineer. */
"Allow Remote Connection" = "允许远程连接";

/* No comment provided by engineer. */
"Allows passing through additional input from trackpads. Only supported on macOS 13+ guests." = "允许通过触控板额外输入。仅支持 macOS 13 及以上的客户机。";

/* No comment provided by engineer. */
"Any" = "任意";

/* No comment provided by engineer. */
"Apple Virtualization is experimental and only for advanced use cases. Leave unchecked to use QEMU, which is recommended." = "Apple 虚拟化属于实验性功能，仅适用于高级用例。推荐不选中此复选框，以使用 QEMU。";

/* No comment provided by engineer. */
"Application" = "应用程序";

/* No comment provided by engineer. */
"Architecture" = "架构";

/* No comment provided by engineer. */
"Arguments" = "参数";

/* No comment provided by engineer. */
"Auto Resolution" = "自动调整分辨率";

/* No comment provided by engineer. */
"Automatic" = "自动";

/* No comment provided by engineer. */
"Automatically start UTM server" = "自动启动 UTM 服务器";

/* No comment provided by engineer. */
"Background Color" = "背景颜色";

/* No comment provided by engineer. */
"Balloon Device" = "Balloon 设备";

/* No comment provided by engineer. */
"Blinking cursor?" = "闪烁光标？";

/* No comment provided by engineer. */
"Boot arguments" = "启动参数";

/* No comment provided by engineer. */
"Boot Arguments" = "启动参数";

/* No comment provided by engineer. */
"Boot from kernel image" = "从内核映像启动";

/* No comment provided by engineer. */
"Boot Image" = "启动映像";

/* No comment provided by engineer. */
"Boot Image Type" = "启动映像类型";

/* No comment provided by engineer. */
"Boot into recovery mode." = "启动到还原模式。";

/* No comment provided by engineer. */
"Bootloader" = "Bootloader";

/* No comment provided by engineer. */
"Bridged Interface" = "桥接接口";

/* No comment provided by engineer. */
"Bridged Settings" = "桥接设置";

/* No comment provided by engineer. */
"By default, the best backend for the target will be used. If the selected backend is not available for any reason, an alternative will automatically be selected." = "默认情況下，将使用目标虚拟机的最佳后端。若所选的后端因任何原因而不可用，将自动选择替代方案。";

/* No comment provided by engineer. */
"By default, the best renderer for this device will be used. You can override this with to always use a specific renderer. This only applies to QEMU VMs with GPU accelerated graphics." = "默认情況下，将使用最适合此设备的渲染器。你可以覆盖此选项，以始终使用特定的渲染器。此选项仅适用于具有 GPU 加速图形的 QEMU 虚拟机。";

/* No comment provided by engineer. */
"Calculating current size..." = "计算当前大小…";

/* No comment provided by engineer. */
"Cancel Download" = "取消下载";

/* No comment provided by engineer. */
"Clipboard Sharing" = "剪贴板共享";

/* No comment provided by engineer. */
"Clone" = "复制";

/* No comment provided by engineer. */
"Clone selected VM" = "复制已选中的虚拟机";

/* No comment provided by engineer. */
"Clone…" = "复制…";

/* No comment provided by engineer. */
"Close" = "关闭";

/* No comment provided by engineer. */
"Closing a VM without properly shutting it down could result in data loss." = "在不正确关闭电源的情况下关闭虚拟机可能会导致数据丢失。";

/* No comment provided by engineer. */
"Compress" = "压缩";

/* No comment provided by engineer. */
"Compress by re-converting the disk image and compressing the data." = "通过重新转换磁盘映像和压缩数据映像来实现压缩。";

/* No comment provided by engineer. */
"Create a new VM" = "创建一个新虚拟机";

/* No comment provided by engineer. */
"Create a new VM with the same configuration as this one but without any data." = "创建一个和此配置相同，但不带有任何数据的新虚拟机。";

/* No comment provided by engineer. */
"Create an empty drive." = "创建一个空驱动器。";

/* No comment provided by engineer. */
"Debian Install Guide" = "Debian 安装指南";

/* No comment provided by engineer. */
"Default is 1/4 of the RAM size (above). The JIT cache size is additive to the RAM size in the total memory usage!" = "默认为内存大小的 1/4 (如上)。在总内存使用量中，JIT 缓存与内存的大小都会包括在内！";

/* No comment provided by engineer. */
"Delete this drive." = "删除此驱动器。";

/* No comment provided by engineer. */
"Delete selected VM" = "刪除已选中的虚拟机";

/* No comment provided by engineer. */
"Delete this shortcut. The underlying data will not be deleted." = "删除此快捷方式。快捷方式背后的数据不会被删除。";

/* No comment provided by engineer. */
"Delete this VM and all its data." = "刪除此虚拟机及其所有数据。";

/* No comment provided by engineer. */
"Delete Drive" = "刪除驱动器";

/* No comment provided by engineer. */
"Description" = "注释";

/* No comment provided by engineer. */
"Devices" = "设备";

/* No comment provided by engineer. */
"Directory" = "目录";

/* No comment provided by engineer. */
"Directory Share Mode" = "目录共享模式";

/* No comment provided by engineer. */
"Disk" = "磁盘";

/* No comment provided by engineer. */
"DHCP Domain Name" = "DHCP 域名";

/* No comment provided by engineer. */
"DHCP End" = "DHCP 结束地址";

/* No comment provided by engineer. */
"DNS Search Domains" = "DNS 搜索域";

/* No comment provided by engineer. */
"DNS Server" = "DNS 服务器";

/* No comment provided by engineer. */
"DNS Server (IPv6)" = "DNS 服务器 (IPv6)";

/* No comment provided by engineer. */
"DHCP Start" = "DHCP 起始地址";

/* No comment provided by engineer. */
"Done" = "完成";

/* No comment provided by engineer. */
"Duplicate this VM along with all its data." = "复制此虚拟机及其所有数据。";

/* No comment provided by engineer. */
"Download and mount the guest support package for Windows. This is required for some features including dynamic resolution and clipboard sharing." = "下载并装载 Windows 的客户机支持包。此支持包对于一些功能而言为必需，例如动态分辨率与剪贴板共享。";

/* No comment provided by engineer. */
"Download and mount the guest tools for Windows." = "下载并装载 Windows 客户机工具。";

/* No comment provided by engineer. */
"Download Windows 11 for ARM64 Preview VHDX" = "下载 Windows 11 ARM64 Preview VHDX 映像";

/* No comment provided by engineer. */
"Downscaling" = "细化";

/* No comment provided by engineer. */
"Dynamic Resolution" = "动态";

/* No comment provided by engineer. */
"Edit" = "编辑";

/* No comment provided by engineer. */
"Edit selected VM" = "编辑已选中的虚拟机";

/* No comment provided by engineer. */
"Edit…" = "编辑…";

/* No comment provided by engineer. */
"Emulated Audio Card" = "模拟声卡";

/* No comment provided by engineer. */
"Emulated Display Card" = "模拟显卡";

/* No comment provided by engineer. */
"Emulated Network Card" = "模拟网卡";

/* No comment provided by engineer. */
"Emulated Serial Device" = "模拟序列设备";

/* No comment provided by engineer. */
"Enable Balloon Device" = "启用 Balloon 设备";

/* No comment provided by engineer. */
"Enable Entropy Device" = "启用 Entropy 设备";

/* No comment provided by engineer. */
"Enable hardware OpenGL acceleration" = "启用 OpenGL 硬件加速";

/* No comment provided by engineer. */
"Enable Keyboard" = "启用键盘";

/* No comment provided by engineer. */
"Enable Pointer" = "启用光标";

/* No comment provided by engineer. */
"Enable Rosetta (x86_64 Emulation)" = "启用 Rosetta (x86_64 模拟)";

/* No comment provided by engineer. */
"Enable Rosetta on Linux (x86_64 Emulation)" = "在 Linux 中启用 Rosetta (x86_64 模拟)";

/* No comment provided by engineer. */
"Enable Sound" = "启用声音";

/* No comment provided by engineer. */
"Enable UTM Server" = "启用 UTM 服务器";

/* No comment provided by engineer. */
"Engine" = "引擎";

/* No comment provided by engineer. */
"Export all arguments as a text file. This is only for debugging purposes as UTM's built-in QEMU differs from upstream QEMU in supported arguments." = "将所有参数导出为文本文件。此功能仅用于调试目的，因为 UTM 的内置 QEMU 与上游 QEMU 在支持的参数上有所不同。";

/* No comment provided by engineer. */
"Export Debug Log" = "导出调试日志";

/* No comment provided by engineer. */
"External Drive" = "外部磁盘";

/* UTMData */
"Failed to parse download URL." = "无法解析下载 URL。";

/* No comment provided by engineer. */
"Fetch latest Windows installer…" = "获取最新的 Windows 安装程序…";

/* No comment provided by engineer. */
"Font" = "字体";

/* No comment provided by engineer. */
"Force Disable CPU Flags" = "强制禁用 CPU 标志";

/* No comment provided by engineer. */
"Force Enable CPU Flags" = "强制启用 CPU 标志";

/* No comment provided by engineer. */
"Force multicore may improve speed of emulation but also might result in unstable and incorrect emulation." = "强制多核可以提高模拟速度，但也可能导致模拟不稳定和不正确。";

/* No comment provided by engineer. */
"Force PS/2 controller" = "强制使用 PS/2 控制器";

/* No comment provided by engineer. */
"FPS Limit" = "FPS 限制";

/* No comment provided by engineer. */
"Go Back" = "返回";

/* No comment provided by engineer. */
"GPU Acceleration Supported" = "支持 GPU 加速";

/* No comment provided by engineer. */
"Guest Address" = "客户机地址";

/* No comment provided by engineer. */
"Guest Network" = "客户机网络";

/* No comment provided by engineer. */
"Guest Network (IPv6)" = "客户机网络 (IPv6)";

/* No comment provided by engineer. */
"Guest Port" = "客户机端口";

/* No comment provided by engineer. */
"Hardware interface on the guest used to mount this image. Different operating systems support different interfaces. The default will be the most common interface." = "用于挂载此映像的客户机硬件接口。不同的操作系统支持不同的接口。默认值为最常用的接口。";

/* No comment provided by engineer. */
"Hardware OpenGL Acceleration" = "硬件 OpenGL 加速";

/* No comment provided by engineer. */
"Height" = "高度";

/* No comment provided by engineer. */
"Hide" = "隐藏";

/* No comment provided by engineer. */
"Hide dock icon on next launch" = "下次启动时隐藏程序坞图标";

/* No comment provided by engineer. */
"Host Address" = "主机地址";

/* No comment provided by engineer. */
"Host Address (IPv6)" = "主机地址 (IPv6)";

/* No comment provided by engineer. */
"Host Port" = "主机端口";

/* No comment provided by engineer. */
"If checked, no drive image will be stored with the VM. Instead you can mount/unmount image while the VM is running." = "若选中，虚拟机将不会存储驱动器映像。相反，你可以在虚拟机运行时挂载/卸载映像。";

/* No comment provided by engineer. */
"If checked, the CPU flag will be enabled. Otherwise, the default value will be used." = "若选中，将启用 CPU 标志。否则将使用默认值。";

/* No comment provided by engineer. */
"If checked, the CPU flag will be disabled. Otherwise, the default value will be used." = "若选中，将禁用 CPU 标志。否则将使用默认值。";

/* No comment provided by engineer. */
"If checked, the drive image will be stored with the VM." = "若选中，驱动器映像将和虚拟机一起存储。";

/* No comment provided by engineer. */
"If checked, use local time for RTC which is required for Windows. Otherwise, use UTC clock." = "若选中，将使用 Windows 需要的 RTC 本地时间，否则使用 UTC 时钟。";

/* No comment provided by engineer. */
"If disabled, the default combination Control+Option (⌃+⌥) will be used." = "若禁用，将使用默认组合键 Control + Option (⌃ + ⌥)。";

/* No comment provided by engineer. */
"If enabled, a virtiofs share tagged 'rosetta' will be available on the Linux guest for installing Rosetta for emulating x86_64 on ARM64." = "若启用，标为“rosetta”的 virtiofs 共享将在 Linux 客户机上可用，用于安装 Rosetta，并在 arm64 上模拟 x86_64。";

/* No comment provided by engineer. */
"If enabled, any existing screenshot will be deleted the next time the VM is started." = "若启用，下次启动虚拟机时，任何现有的快照都将被删除。";

/* No comment provided by engineer. */
"If enabled, caps lock will be handled like other keys. If disabled, it is treated as a toggle that is synchronized with the host." = "若启用，Caps Lock 将和其他按键一样处理。若禁用，它将被视为与主机同步的切换键。";

/* No comment provided by engineer. */
"If enabled, input capture will toggle automatically when entering and exiting full screen mode." = "若启用，输入捕捉会在进入和退出全屏模式时自动切换。";

/* No comment provided by engineer. */
"If enabled, input capture will toggle automatically when the VM's window is focused." = "若启用，输入捕捉将在虚拟机窗口聚焦时自动切换。";

/* No comment provided by engineer. */
"If enabled, num lock will always be on to the guest. Note this may make your keyboard's num lock indicator out of sync." = "若启用，Num Lock 将始终对客户机开启。注意，这可能会使键盘的 Num Lock 指示灯不同步。";

/* No comment provided by engineer. */
"If enabled, Option will be mapped to the Meta key which can be useful for emacs. Otherwise, option will work as the system intended (such as for entering international text)." = "若启用，Option 键将映射到 Meta 键，这对 Emacs 很有用。否则，Option 键将按照系统默认方式工作 (例如输入国际文本)。";

/* No comment provided by engineer. */
"If enabled, resizing of the VM window will not be allowed." = "若启用，将不允许调整虚拟机窗口的大小。";

/* No comment provided by engineer. */
"If enabled, scroll wheel input will be inverted." = "若启用，将反转滚轮输入。";

/* No comment provided by engineer. */
"If enabled, the default input devices will be emulated on the USB bus." = "若启用，默认输入设备将在 USB 总线上模拟。";

/* No comment provided by engineer. */
"If set, a frame limit can improve smoothness in rendering by preventing stutters when set to the lowest value your device can handle." = "若设置，则当设置为设备可以处理的最低值时，帧限制可以防止卡顿，从而提高渲染的流畅度。";

/* No comment provided by engineer. */
"If set, boot directly from a raw kernel image and initrd. Otherwise, boot from a supported ISO." = "如设置，直接由 Raw 内核映像和 initrd 启动。否則由受支持的 ISO 启动。";

/* No comment provided by engineer. */
"Image Type" = "映像类型";

/* No comment provided by engineer. */
"Import Drive" = "导入驱动器";

/* No comment provided by engineer. */
"Import VHDX Image" = "导入 VHDX 映像";

/* No comment provided by engineer. */
"Increase the size of the disk image." = "增加磁盘映像的大小。";

/* No comment provided by engineer. */
"Initial Ramdisk" = "初始 ramdisk";

/* No comment provided by engineer. */
"Input" = "输入";

/* No comment provided by engineer. */
"Install drivers and SPICE tools" = "安装驱动程序和 SPICE 工具";

/* No comment provided by engineer. */
"Install Windows 10 or higher" = "安装 Windows 10 或更高版本";

/* No comment provided by engineer. */
"Installation Instructions" = "安装指南";

/* No comment provided by engineer. */
"Instantiate PS/2 controller even when USB input is supported. Required for older Windows." = "即便支持 USB 输入，仍然实例化 PS/2 控制器。此功能对于旧版 Windows 为必需。";

/* No comment provided by engineer. */
"Interface" = "接口";

/* No comment provided by engineer. */
"IPSW Install Image" = "IPSW 安装映像";

/* No comment provided by engineer. */
"JIT Cache" = "JIT 缓存数据";

/* No comment provided by engineer. */
"Kernel" = "内核";

/* No comment provided by engineer. */
"Kernel Image" = "内核映像";

/* No comment provided by engineer. */
"Keyboard" = "键盘";

/* No comment provided by engineer. */
"Last Seen" = "最后上线于";

/* No comment provided by engineer. */
"MAC Address" = "MAC 地址";

/* No comment provided by engineer. */
"Machine" = "虚拟机";

/* No comment provided by engineer. */
"Maintenance" = "维护";

/* No comment provided by engineer. */
"Mode" = "模式";

/* No comment provided by engineer. */
"Modify settings for this VM." = "修改此虚拟机的设置。";

/* UTMAppleConfigurationDevices */
"Mouse" = "鼠标";

/* No comment provided by engineer. */
"Move" = "移动";

/* No comment provided by engineer. */
"Move…" = "移动…";

/* No comment provided by engineer. */
"Move selected VM" = "移动已选中的虚拟机";

/* No comment provided by engineer. */
"Move this VM from internal storage to elsewhere." = "将此虚拟机从内部存储空间移动到其他地方。";

/* No comment provided by engineer. */
"Network" = "网络";

/* No comment provided by engineer. */
"Network Mode" = "网络模式";

/* No comment provided by engineer. */
"New Drive" = "新建驱动器";

/* No comment provided by engineer. */
"New from template…" = "从此模板新建…";

/* No comment provided by engineer. */
"New Shared Directory…" = "新建共享目錄…";

/* No comment provided by engineer. */
"New VM" = "新建虚拟机";

/* No comment provided by engineer. */
"Older versions of UTM added each IDE device to a separate bus. Check this to change the configuration to place two units on each bus." = "旧版本的 UTM 会将每个 IDE 设备添加到单独的总线上。选中此项可更改配置，以在每条总线上放置两个设备。";

/* No comment provided by engineer. */
"Only available if host architecture matches the target. Otherwise, TCG emulation is used." = "仅当主机架构和目标匹配时才可用。否则将使用 TCG 模拟。";

/* No comment provided by engineer. */
"Only available on macOS virtual machines." = "仅限 macOS 虚拟机可用。";

/* No comment provided by engineer. */
"Only available when Hypervisor is used on supported hardware. TSO speeds up Intel emulation in the guest at the cost of decreased performance in general." = "只有在支持的硬件上使用 Hypervisor 时才可用。TSO 加快了客户机中的 Intel 仿真速度，但总体性能却有所下降。";

/* No comment provided by engineer. */
"Open VM Settings" = "打开虚拟机设置";

/* No comment provided by engineer. */
"Optionally select a directory to make accessible inside the VM. Note that support for shared directories varies by the guest operating system and may require additional guest drivers to be installed. See UTM support pages for more details." = "(可选) 选择一个可在虚拟机内访问的目录。请注意，客户操作系统对共享目录的支持各不相同，可能需要安装额外的客户驱动程序。有关详细信息，请参阅 UTM 支持页面。";

/* No comment provided by engineer. */
"Options here only apply on next boot and are not saved." = "此处的选项只在下次启动时生效，不会保存。";

/* No comment provided by engineer. */
"Path" = "路径";

/* No comment provided by engineer. */
"Pointer" = "鼠标指针";

/* No comment provided by engineer. */
"Port" = "端口";

/* No comment provided by engineer. */
"Power Off" = "关闭电源";

/* No comment provided by engineer. */
"Prompt" = "提示";

/* No comment provided by engineer. */
"Protocol" = "协议";

/* No comment provided by engineer. */
"QEMU Machine Properties" = "QEMU 虚拟机属性";

/* No comment provided by engineer. */
"Quit" = "退出";

/* No comment provided by engineer. */
"RAM" = "内存";

/* No comment provided by engineer. */
"Ramdisk (optional)" = "Ramdisk (选填)";

/* No comment provided by engineer. */
"Random" = "随机";

/* No comment provided by engineer. */
"Read Only?" = "只读？";

/* No comment provided by engineer. */
"Reclaim disk space by re-converting the disk image." = "通过重新转换来回收磁盘空间。";

/* No comment provided by engineer. */
"Reclaim Space" = "释放空间";

/* No comment provided by engineer. */
"Reject unknown connections by default" = "默认情况下拒绝未知连接";

/* No comment provided by engineer. */
"Remove selected shortcut" = "移除选中的快捷方式";

/* No comment provided by engineer. */
"Renderer Backend" = "渲染器后端";

/* No comment provided by engineer. */
"Require Password" = "需要密码";

/* No comment provided by engineer. */
"Requires restarting UTM to take affect." = "需要重新打开 UTM 以生效。";

/* No comment provided by engineer. */
"Requires SPICE guest agent tools to be installed." = "需要安装 SPICE 客户机代理工具。";

/* No comment provided by engineer. */
"Reset UEFI Variables" = "重设 UEFI 变量";

/* No comment provided by engineer. */
"Resize Console Command" = "调整控制台大小指令";

/* No comment provided by engineer. */
"Resize…" = "调整大小…";

/* No comment provided by engineer. */
"Resizing is experimental and could result in data loss. You are strongly encouraged to back-up this VM before proceeding. Would you like to resize to %lld GiB?" = "调整大小是实验性功能，可能会导致数据丢失。强烈建议你在继续操作前备份此虚拟机。要将大小调整为 %lld GiB 吗？";

/* No comment provided by engineer. */
"Resolution" = "分辨率";

/* No comment provided by engineer. */
"Restart" = "重新启动";

/* No comment provided by engineer. */
"Resume" = "继续";

/* No comment provided by engineer. */
"Resume running VM." = "继续正在运行的虚拟机。";

/* No comment provided by engineer. */
"Reveal where the VM is stored." = "显示虚拟机的存储位置。";

/* No comment provided by engineer. */
"RNG Device" = "RNG 设备";

/* No comment provided by engineer. */
"Root Image" = "Root 映像";

/* No comment provided by engineer. */
"Run" = "运行";

/* No comment provided by engineer. */
"Run Recovery" = "运行 Recovery 模式";

/* No comment provided by engineer. */
"Run selected VM" = "运行已选中的虚拟机";

/* No comment provided by engineer. */
"Run the VM in the foreground." = "在前台运行虚拟机。";

/* No comment provided by engineer. */
"Run the VM in the foreground, without saving data changes to disk." = "在前台运行虚拟机，但不会将数据存储到磁盘。";

/* No comment provided by engineer. */
"Run without saving changes" = "运行但不存储更改";

/* No comment provided by engineer. */
"Section" = "区域";

/* No comment provided by engineer. */
"Secure Boot with TPM 2.0" = "使用 TPM 2.0 的安全启动";

/* No comment provided by engineer. */
"Select an existing disk image." = "选择一个现有的磁盘映像。";

/* No comment provided by engineer. */
"Serial" = "序列";

/* No comment provided by engineer. */
"Server Address" = "服务器地址";

/* No comment provided by engineer. */
"Settings" = "设置";

/* No comment provided by engineer. */
"Share" = "共享";

/* No comment provided by engineer. */
"Share…" = "共享…";

/* No comment provided by engineer. */
"Share a copy of this VM and all its data." = "共享此虚拟机及其所有数据的副本。";

/* No comment provided by engineer. */
"Share Directory" = "共享目录";

/* No comment provided by engineer. */
"Share is read only" = "共享为只读";

/* No comment provided by engineer. */
"Share selected VM" = "共享已选中的虚拟机";

/* No comment provided by engineer. */
"Shared Directory Path" = "共享目录路径";

/* No comment provided by engineer. */
"Shared Path" = "共享路径";

/* No comment provided by engineer. */
"Should be off for older operating systems such as Windows 7 or lower." = "对于较旧的操作系统应关闭此选项，例如 Windows 7 或者更低版本。";

/* No comment provided by engineer. */
"Should be on always unless the guest cannot boot because of this." = "除非客户机因此无法启动，否则此项应始终打开。";

/* No comment provided by engineer. */
"Show all devices…" = "显示所有设备…";

/* No comment provided by engineer. */
"Show in Finder" = "在访达中显示";

/* No comment provided by engineer. */
"Show the main window." = "显示主窗口。";

/* No comment provided by engineer. */
"Show UTM" = "显示 UTM";

/* No comment provided by engineer. */
"Show UTM preferences" = "显示 UTM 偏好设置";

/* No comment provided by engineer. */
"Skip Boot Image" = "跳过启动映像";

/* No comment provided by engineer. */
"Skip ISO boot" = "跳过 ISO 启动";

/* No comment provided by engineer. */
"Some older systems do not support UEFI boot, such as Windows 7 and below." = "一些旧版系统不支持 UEFI 启动，例如 Windows 7 及更低版本。";

/* No comment provided by engineer. */
"Sound" = "声音";

/* No comment provided by engineer. */
"Sound Backend" = "声音后端";

/* No comment provided by engineer. */
"Start" = "开始";

/* No comment provided by engineer. */
"Status" = "状态";

/* No comment provided by engineer. */
"Stop selected VM" = "停止已选中的虚拟机";

/* No comment provided by engineer. */
"Stop the running VM." = "停止正在运行的虚拟机。";

/* No comment provided by engineer. */
"Storage" = "存储空间";

/* No comment provided by engineer. */
"stty cols $COLS rows $ROWS\n" = "stty 行 $ROWS 列 $COLS\n";

/* No comment provided by engineer. */
"Suspend" = "挂起";

/* No comment provided by engineer. */
"Target" = "目标";

/* No comment provided by engineer. */
"Terminate UTM and stop all running VMs." = "终止 UTM 并停止所有正在运行的虚拟机。";

/* No comment provided by engineer. */
"Text" = "文字";

/* No comment provided by engineer. */
"Text Color" = "文字颜色";

/* No comment provided by engineer. */
"The amount of storage to allocate for this image. Ignored if importing an image. If this is a raw image, then an empty file of this size will be stored with the VM. Otherwise, the disk image will dynamically expand up to this size." = "为此映像分配的存储空间。在导入映像时，此参数会被忽略。若导入的是 Raw 映像，则虚拟机将存储一个与此相同大小的空文件。否则，磁盘映像将动态扩展至此大小。";

/* No comment provided by engineer. */
"Theme" = "主题";

/* No comment provided by engineer. */
"There are known issues in some newer Linux drivers including black screen, broken compositing, and apps failing to render." = "一些较新的 Linux 驱动程序存在已知问题，包括黑屏、合成失败和应用程序无法渲染。";

/* No comment provided by engineer. */
"These are advanced settings affecting QEMU which should be kept default unless you are running into issues." = "这些属于 QEMU 的高级设置，除非遇到问题，否则应当保持默认值。";

/* No comment provided by engineer. */
"This is appended to the -machine argument." = "这会添加到 -machine 参数的末端。";

/* No comment provided by engineer. */
"This virtual machine cannot be found at: %@" = "虚拟机无法在此路径中找到：%@";

/* No comment provided by engineer. */
"This virtual machine must be re-added to UTM by opening it with Finder. You can find it at the path: %@" = "必须使用访达打开此虚拟机，将其重新添加到 UTM 中。你可以在此路径中找到：%@";

/* No comment provided by engineer. */
"TPM 2.0 Device" = "TPM 2.0 设备";

/* No comment provided by engineer. */
"TPM can be used to protect secrets in the guest operating system. Note that the host will always be able to read these secrets and therefore no expectation of physical security is provided." = "TPM 可用于保护客户机操作系统中的机密。需要注意的是，主机始终可以读取这些机密，因此无法提供预期的物理安全性。";

/* UTMAppleConfigurationDevices */
"Trackpad" = "触控板";

/* No comment provided by engineer. */
"Tweaks" = "调整";

/* No comment provided by engineer. */
"Ubuntu Install Guide" = "Ubuntu 安装指南";

/* No comment provided by engineer. */
"UEFI Boot" = "UEFI 启动";

/* No comment provided by engineer. */
"Upscaling" = "粗化";

/* No comment provided by engineer. */
"USB Support" = "USB 支持";

/* No comment provided by engineer. */
"Use Apple Virtualization" = "使用 Apple 虚拟化";

/* No comment provided by engineer. */
"Use Hypervisor" = "使用 Hypervisor";

/* No comment provided by engineer. */
"Use local time for base clock" = "使用本地时间作为基本时钟";

/* No comment provided by engineer. */
"Use Rosetta" = "使用 Rosetta";

/* No comment provided by engineer. */
"Use Trackpad" = "使用触控板";

/* No comment provided by engineer. */
"Use TSO" = "使用 TSO";

/* No comment provided by engineer. */
"Use Virtualization" = "使用虚拟化";

/* No comment provided by engineer. */
"UTM Server" = "UTM 服务器";

/* No comment provided by engineer. */
"VGA Device RAM (MB)" = "VGA 设备内存 (MB)";

/* No comment provided by engineer. */
"Virtualization" = "虚拟化";

/* No comment provided by engineer. */
"Virtualization Engine" = "虚拟化引擎";

/* No comment provided by engineer. */
"VM display size is fixed" = "虚拟机显示大小为固定";

/* No comment provided by engineer. */
"Wait for Connection" = "等待连接";

/* No comment provided by engineer. */
"WebDAV requires installing SPICE daemon. VirtFS requires installing device drivers." = "WebDAV 需要安装 SPICE 守护程序。VirtFS 需要安装设备驱动程序。";

/* No comment provided by engineer. */
"Width" = "宽度";

/* No comment provided by engineer. */
"Windows Install Guide" = "Windows 安装指南";

/* No comment provided by engineer. */
"You can use this if your boot options are corrupted or if you wish to re-enroll in the default keys for secure boot." = "若启动选项已损坏，或者希望重新注册安全启动的默认密钥，可以使用此功能。";

/* No comment provided by engineer. */
<<<<<<< HEAD
"Zoom" = "缩放";

/* VMConfigAppleDriveDetailsView
 VMConfigAppleDriveCreateView*/
"Use NVMe Interface" = "使用 NVMe 磁盘接口";
"If checked, use NVMe instead of virtio as the disk interface, available on macOS 14+ for Linux guests only. This interface is slower but less likely to encounter filesystem errors." = "如果选中，使用 NVMe 而不是 virtio 作为磁盘接口，仅适用于 macOS 14+ 上的 Linux 客户机。此接口速度较慢，但不太容易遇到文件系统错误。";
=======
"Zoom" = "缩放";
>>>>>>> 9dc2e94c
<|MERGE_RESOLUTION|>--- conflicted
+++ resolved
@@ -1462,15 +1462,10 @@
 /* ContentView */
 "Your version of iOS does not support running VMs while unmodified. You must either run UTM while jailbroken or with a remote debugger attached. See https://getutm.app/install/ for more details." = "你的 iOS 版本不支持在未经修改的情况下运行虚拟机，必须在越狱时运行 UTM，或者连接远程调试器。有关更多详细信息，请参阅 https://getutm.app/install/。";
 
-<<<<<<< HEAD
-<<<<<<< HEAD
-// Additonal Strings (Unable to be extracted by Xcode)
-=======
 // Additional Strings (These strings are unable to be extracted by Xcode)
 
 /* No comment provided by engineer. */
 "" = "";
->>>>>>> 9dc2e94c
 
 /* No comment provided by engineer. */
 "(Delete)" = "(删除)";
@@ -2301,13 +2296,9 @@
 "You can use this if your boot options are corrupted or if you wish to re-enroll in the default keys for secure boot." = "若启动选项已损坏，或者希望重新注册安全启动的默认密钥，可以使用此功能。";
 
 /* No comment provided by engineer. */
-<<<<<<< HEAD
 "Zoom" = "缩放";
 
 /* VMConfigAppleDriveDetailsView
  VMConfigAppleDriveCreateView*/
 "Use NVMe Interface" = "使用 NVMe 磁盘接口";
-"If checked, use NVMe instead of virtio as the disk interface, available on macOS 14+ for Linux guests only. This interface is slower but less likely to encounter filesystem errors." = "如果选中，使用 NVMe 而不是 virtio 作为磁盘接口，仅适用于 macOS 14+ 上的 Linux 客户机。此接口速度较慢，但不太容易遇到文件系统错误。";
-=======
-"Zoom" = "缩放";
->>>>>>> 9dc2e94c
+"If checked, use NVMe instead of virtio as the disk interface, available on macOS 14+ for Linux guests only. This interface is slower but less likely to encounter filesystem errors." = "如果选中，使用 NVMe 而不是 virtio 作为磁盘接口，仅适用于 macOS 14+ 上的 Linux 客户机。此接口速度较慢，但不太容易遇到文件系统错误。";