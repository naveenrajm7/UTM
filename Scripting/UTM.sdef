--- conflicted
+++ resolved
@@ -92,15 +92,6 @@
             </parameter>
         </command>
         
-<<<<<<< HEAD
-        <command name="export" code="coreexpo" description="Export a virtual machine to a specified location.">
-            <cocoa class="UTMScriptingExportCommand"/>
-            <access-group identifier="*"/>
-            <direct-parameter type="virtual machine" requires-access="r" description="The virtual machine to export."/>
-            <parameter name="to" code="efil" type="file" description="Location to export the VM to.">
-                <cocoa key="file"/>
-            </parameter>
-=======
         <command name="import" code="coreimpo" description="Import a new virtual machine from a file.">
             <cocoa class="UTMScriptingImportCommand"/>
             <parameter name="new" code="imcl" type="type" description="Specify 'virtual machine' here.">
@@ -110,7 +101,15 @@
                 <cocoa key="file"/>
             </parameter>
             <result type="specifier" description="The new virtual machine (as a specifier)."/>
->>>>>>> bfecac3c
+        </command>
+        
+        <command name="export" code="coreexpo" description="Export a virtual machine to a specified location.">
+            <cocoa class="UTMScriptingExportCommand"/>
+            <access-group identifier="*"/>
+            <direct-parameter type="virtual machine" requires-access="r" description="The virtual machine to export."/>
+            <parameter name="to" code="efil" type="file" description="Location to export the VM to.">
+                <cocoa key="file"/>
+            </parameter>
         </command>
         
         <class name="virtual machine" code="UTMv" description="A virtual machine registered in UTM." plural="virtual machines">
