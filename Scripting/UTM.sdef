<?xml version="1.0" encoding="UTF-8"?>
<!DOCTYPE dictionary SYSTEM "file://localhost/System/Library/DTDs/sdef.dtd">

<dictionary title="UTM Terminology" xmlns:xi="http://www.w3.org/2003/XInclude">

    <xi:include href="file:///System/Library/ScriptingDefinitions/CocoaStandard.sdef" xpointer="xpointer(/dictionary/suite)"/>
    
    <suite name="UTM Suite" code="UTMs" description="UTM virtual machines scripting suite.">
        <access-group identifier="com.utmapp.UTM.vm-access" />
        
        <command name="make" code="corecrel" description="Create a new virtual machine.">
            <cocoa class="UTMScriptingCreateCommand"/>
            <parameter name="new" code="kocl" type="type" description="Specify 'virtual machine' here.">
                <cocoa key="ObjectClass"/>
            </parameter>
            <parameter name="with properties" code="prdt" type="record" description="You must specify the backend as well as a configuration with a name. If this is a QEMU virtual machine, you must specify the architecture in the configuration as well.">
                <cocoa key="KeyDictionary"/>
            </parameter>
            <result type="specifier" description="The new virtual machine (as a specifier)."/>
        </command>
        
        <class-extension extends="application" description="An application's top level scripting object.">
          <element type="virtual machine" access="r">
            <cocoa key="scriptingVirtualMachines"/>
          </element>
          <property name="auto terminate" code="kRlW" type="boolean" description="Auto terminate the application when all windows are closed?">
              <cocoa key="isAutoTerminate"/>
          </property>
        </class-extension>
        
        <enumeration name="backend" code="VmEb" description="Backend type.">
            <enumerator name="apple" code="ApPl" description="Apple Virtualization.framework backend."/>
            <enumerator name="qemu" code="QeMu" description="QEMU backend."/>
            <enumerator name="unavailable" code="UnAv" description="The virtual machine is not currently available."/>
        </enumeration>
        
        <enumeration name="status" code="VmEs" description="Status type.">
            <enumerator name="stopped" code="StSa" description="VM is not running."/>
            <enumerator name="starting" code="StSb" description="VM is starting up."/>
            <enumerator name="started" code="StSc" description="VM is running."/>
            <enumerator name="pausing" code="StSd" description="VM is going to pause."/>
            <enumerator name="paused" code="StSe" description="VM is paused."/>
            <enumerator name="resuming" code="StSf" description="VM is resuming from pause."/>
            <enumerator name="stopping" code="StSg" description="VM is stopping."/>
        </enumeration>
        
        <enumeration name="stop method" code="VmEs" description="Stop by method.">
            <enumerator name="force" code="FoRc" description="Force stop VM by sending stop request to the backend."/>
            <enumerator name="kill" code="KiLl" description="Force kill VM by terminating the backend."/>
            <enumerator name="request" code="ReQu" description="Send a power down request to the guest OS which may be ignored."/>
        </enumeration>
        
        <enumeration name="serial interface" code="VmEr" description="Serial port interface.">
            <enumerator name="ptty" code="PtTy" description="Pseudo TTY port."/>
            <enumerator name="tcp" code="TcP " description="TCP port."/>
            <enumerator name="unavailable" code="IUnA" description="Serial interface is currently unavailable or is in use by the GUI."/>
        </enumeration>
        
        <command name="start" code="UTMvstar" description="Start a virtual machine or resume a suspended virtual machine.">
          <direct-parameter description="Virtual machine to start." type="virtual machine"/>
          <parameter name="saving" code="SaVe" description="When false, do not save the VM changes to disk. Default value is true." type="boolean" optional="yes">
            <cocoa key="saveFlag"/>
          </parameter>
        </command>
        
        <command name="suspend" code="UTMvsusp" description="Suspend a running virtual machine to memory.">
          <direct-parameter description="Virtual machine to suspend." type="virtual machine"/>
          <parameter name="saving" code="SaVe" description="Save VM state to disk after suspend. Default value is false." type="boolean" optional="yes">
            <cocoa key="saveFlag"/>
          </parameter>
        </command>
        
        <command name="stop" code="UTMvstop" description="Shuts down a running virtual machine.">
          <direct-parameter description="Virtual machine to stop." type="virtual machine"/>
          <parameter name="by" code="StBy" description="Method to stop the VM." type="stop method" optional="yes">
            <cocoa key="stopBy"/>
          </parameter>
        </command>
        
        <command name="delete" code="coredelo" description="Delete a virtual machine. All data will be deleted, there is no confirmation!">
            <cocoa class="UTMScriptingDeleteCommand"/>
            <access-group identifier="*"/>
            <direct-parameter type="virtual machine" description="The virtual machine to delete."/>
        </command>
        
        <command name="duplicate" code="coreclon" description="Copy an virtual machine and all its data.">
            <cocoa class="UTMScriptingCloneCommand"/>
            <access-group identifier="*"/>
            <direct-parameter type="virtual machine" requires-access="r" description="The virtual machine to copy."/>
            <parameter name="with properties" code="prdt" type="record" description="Only the configuration can be changed." optional="yes">
                <cocoa key="WithProperties"/>
            </parameter>
        </command>
        
<<<<<<< HEAD
        <command name="import" code="coreimpo" description="Import a new virtual machine from a file.">
            <cocoa class="UTMScriptingImportCommand"/>
            <parameter name="new" code="imcl" type="type" description="Specify 'virtual machine' here.">
                <cocoa key="ObjectClass"/>
            </parameter>
            <parameter name="from" code="ifil" type="file" description="The virtual machine file (.utm) to import.">
                <cocoa key="file"/>
            </parameter>
            <result type="specifier" description="The new virtual machine (as a specifier)."/>
=======
        <command name="export" code="coreexpo" description="Export a virtual machine to a specified location.">
            <cocoa class="UTMScriptingExportCommand"/>
            <access-group identifier="*"/>
            <direct-parameter type="virtual machine" requires-access="r" description="The virtual machine to export."/>
            <parameter name="to" code="efil" type="file" description="Location to export the VM to.">
                <cocoa key="file"/>
            </parameter>
>>>>>>> 28a14b98
        </command>
        
        <class name="virtual machine" code="UTMv" description="A virtual machine registered in UTM." plural="virtual machines">
          <cocoa class="UTMScriptingVirtualMachineImpl"/>

          <property name="id" code="ID  " type="text" access="r"
            description="The unique identifier of the VM."/>

          <property name="name" code="pnam" type="text" access="r"
            description="The name of the VM."/>
            
          <property name="backend" code="BaKe" type="backend" access="r"
            description="Emulation/virtualization engine used."/>
            
          <property name="status" code="StUs" type="status" access="r"
            description="Current running status."/>

          <element type="serial port" access="r"
            description="Serial ports exposed by the guest to the host to access.">
            <cocoa key="serialPorts"/>
          </element>
          
          <responds-to command="start">
            <cocoa method="start:"/>
          </responds-to>
          
          <responds-to command="suspend">
            <cocoa method="suspend:"/>
          </responds-to>
          
          <responds-to command="stop">
            <cocoa method="stop:"/>
          </responds-to>
          
          <responds-to command="delete">
            <cocoa method="delete:"/>
          </responds-to>
          
        </class>
        
        <class name="serial port" code="SeRi" description="A serial port in the guest that can be connected to from the host." plural="serial ports">
          <cocoa class="UTMScriptingSerialPortImpl"/>
          <property name="id" code="ID  " type="integer" access="r"
            description="The unique identifier of the tag."/>
          
          <property name="interface" code="InTf" type="serial interface" access="r"
            description="The type of serial interface on the host."/>
            
          <property name="address" code="AdDr" type="text" access="r"
            description="Host address of the serial port (determined by the interface type)."/>
            
          <property name="port" code="PoRt" type="integer" access="r"
            description="Port number of the serial port (not used in some interface types)."/>
        </class>
    </suite>
    
    <suite name="UTM Guest Suite" code="UTMg" description="UTM virtual machine guest scripting suite. In order to use these commands, QEMU guest agent must be running.">
        <access-group identifier="com.utmapp.UTM.vm-access" />
        
        <class-extension extends="virtual machine" description="Guest agent access.">
            <element type="guest file" access="r"
              description="Open files for this virtual machine from the guest agent.">
              <cocoa key="openFiles"/>
            </element>
            
            <element type="guest process" access="r"
              description="Processe executed on this virtual machine from the guest agent.">
              <cocoa key="processes"/>
            </element>
            
            <responds-to command="open file">
              <cocoa method="openFile:"/>
            </responds-to>
            <responds-to command="execute">
              <cocoa method="execute:"/>
            </responds-to>
            <responds-to command="query ip">
              <cocoa method="queryIp:"/>
            </responds-to>
        </class-extension>
        
        <enumeration name="open mode" code="OpMo" description="File open mode.">
            <enumerator name="reading" code="OpRo" description="Open the file as read only. The file must exist."/>
            <enumerator name="writing" code="OpWo" description="Open the file for writing. If the file does not exist, it will be created. If the file exists, it will be overwritten."/>
            <enumerator name="appending" code="OpAp" description="Open the file for writing at the end. Offsets are ignored for writes. If the file does not exist, it will be created."/>
        </enumeration>
        
        <command name="open file" code="UTMgOpEn" description="Open a file on the guest. You must close the file when you are done to prevent leaking guest resources.">
          <direct-parameter description="Virtual machine of the guest." type="virtual machine"/>
          <parameter name="at" code="OpPt" description="The guest path of the file to open." type="text">
            <cocoa key="path"/>
          </parameter>
          <parameter name="for" code="OpMd" description="Open mode." type="open mode" optional="yes">
            <cocoa key="mode"/>
          </parameter>
          <parameter name="updating" code="OpAp" description="If true, will open for both reading and writing. The file existance requirement and creation is still governed by the open mode. Default is false." type="boolean" optional="yes">
            <cocoa key="isUpdate"/>
          </parameter>
          <result type="guest file" description="Guest file to operate on."/>
        </command>
        
        <command name="execute" code="UTMgExEc" description="Execute a command or script on the guest.">
          <direct-parameter description="Virtual machine of the guest." type="virtual machine"/>
          <parameter name="at" code="ExPt" description="Either the full path of the executable to run or an executable found in the guest's PATH environment." type="text">
            <cocoa key="path"/>
          </parameter>
          <parameter name="with arguments" code="ExAg" description="List of arguments to pass to the executable." optional="yes">
            <cocoa key="argv"/>
            <type type="text" list="yes"/>
          </parameter>
          <parameter name="with environment" code="ExEv" description="List of environment variables to pass to the executable. Each entry should be in the format NAME=VALUE." optional="yes">
            <cocoa key="envp"/>
            <type type="text" list="yes"/>
          </parameter>
          <parameter name="using input" code="ExIn" description="Data to feed into the process's standard input. If using base64 encoding, this should be a valid base64 string." type="text" optional="yes">
            <cocoa key="input"/>
          </parameter>
          <parameter name="base64 encoding" code="Ex64" description="Input data is base64 encoded. The data will be decoded before being passed to the executable. Default is false." type="boolean" optional="yes">
            <cocoa key="isBase64Encoded"/>
          </parameter>
          <parameter name="output capturing" code="ExOc" description="If true, the standard output and error will be captured and accessible in the returned object. You need to call update on the object to get the data. Default is false." type="boolean" optional="yes">
            <cocoa key="isCaptureOutput"/>
          </parameter>
          <result type="guest process" description="Guest process that can be used to fetch the return value and outputs (if captured)."/>
        </command>
        
        <command name="query ip" code="UTMgIpAd" description="Query the guest for all IP addresses on its network interfaces (excluding loopback).">
          <direct-parameter description="Virtual machine of the guest." type="virtual machine"/>
          <result description="List of IP addresses on all network interfaces (excluding loopback). Both IPv4 and IPv6 addresses can be returned. IPv4 addresses will show up before IPv6 addresses if any are available.">
            <type type="text" list="yes"/>
          </result>
        </command>
        
        <class name="guest file" code="GuFi" description="A file that resides on the guest." plural="guest files">
          <cocoa class="UTMScriptingGuestFileImpl"/>
          <property name="id" code="ID  " type="integer" access="r"
            description="The handle for the file."/>
            
          <responds-to command="read">
            <cocoa method="read:"/>
          </responds-to>
          
          <responds-to command="pull">
            <cocoa method="pull:"/>
          </responds-to>
          
          <responds-to command="write">
            <cocoa method="write:"/>
          </responds-to>
          
          <responds-to command="push">
            <cocoa method="push:"/>
          </responds-to>
          
          <responds-to command="close">
            <cocoa method="close:"/>
          </responds-to>
        </class>
        
        <enumeration name="whence" code="WeCe" description="Where to offset from.">
            <enumerator name="start position" code="StRt" description="The start of the file (only positive offsets)."/>
            <enumerator name="current position" code="CuRr" description="The current pointer (both positive and negative offsets)."/>
            <enumerator name="end position" code="UnAv" description="The end of the file (only negative offsets for reads, both for writes)."/>
        </enumeration>
        
        <command name="read" code="GuFiReAd" description="Reads text data from a guest file.">
          <direct-parameter description="Guest file to read." type="guest file"/>
          <parameter name="at offset" code="RdOf" description="Specify the offset to start reading from. Default value is zero." type="integer" optional="yes">
            <cocoa key="offset"/>
          </parameter>
          <parameter name="from" code="RdWh" description="Specify where the offset is from. Default value is from the current file pointer." type="whence" optional="yes">
            <cocoa key="whence"/>
          </parameter>
          <parameter name="for length" code="RdLn" description="Amount of bytes to read. The limit is 48 MB. Default is to read until the end." type="integer" optional="yes">
            <cocoa key="length"/>
          </parameter>
          <parameter name="base64 encoding" code="Rd64" description="If true, then the result will be base64 encoded. This is recommended if you are reading a binary file. Default is false." type="boolean" optional="yes">
            <cocoa key="isBase64Encoded"/>
          </parameter>
          <parameter name="closing" code="RdCl" description="If true, the file will be closed after reading and must be opened again to perform more operations. If false, you can perform multiple reads on the same open file. The default is true." type="boolean" optional="yes">
            <cocoa key="isClosing"/>
          </parameter>
          <result type="text" description="Data read from the guest file."/>
        </command>
        
        <command name="pull" code="GuFiPuLl" description="Pulls a file from the guest to the host.">
          <direct-parameter description="Guest file to pull." type="guest file"/>
          <parameter name="to" code="kfil" description="The host file in which to save the guest file." type="file">
            <cocoa key="file"/>
          </parameter>
          <parameter name="closing" code="PlCl" description="If true, the file will be closed after reading and must be opened again to perform more operations. If false, you can perform multiple reads on the same open file. The default is true." type="boolean" optional="yes">
            <cocoa key="isClosing"/>
          </parameter>
        </command>
        
        <command name="write" code="GuFiWrIt" description="Writes text data to a guest file.">
          <direct-parameter description="Guest file to write." type="guest file"/>
          <parameter name="with data" code="WrDt" description="Data to write to the guest file. If base64 encoding is specified, this should be a valid base64 string which will be decoded before writing." type="text">
            <cocoa key="data"/>
          </parameter>
          <parameter name="at offset" code="WrOf" description="Specify the offset to start writing to. Default value is zero." type="integer" optional="yes">
            <cocoa key="offset"/>
          </parameter>
          <parameter name="from" code="WrWh" description="Specify where the offset is from. Default value is from the current file pointer." type="whence" optional="yes">
            <cocoa key="whence"/>
          </parameter>
          <parameter name="base64 encoding" code="Wr64" description="If true, then the input data is base64 encoded. This is recommended if you are writing a binary file. Default is false." type="boolean" optional="yes">
            <cocoa key="isBase64Encoded"/>
          </parameter>
          <parameter name="closing" code="WrCl" description="If true, the file will be closed after writing and must be opened again to perform more operations. If false, you can perform multiple reads on the same open file. The default is true." type="boolean" optional="yes">
            <cocoa key="isClosing"/>
          </parameter>
        </command>
        
        <command name="push" code="GuFiPuSh" description="Pushes a file from the host to the guest and closes it.">
          <direct-parameter description="Guest file to push." type="guest file"/>
          <parameter name="from" code="kfil" description="The host file in which to send to the guest." type="file">
            <cocoa key="file"/>
          </parameter>
          <parameter name="closing" code="PsCl" description="If true, the file will be closed after writing and must be opened again to perform more operations. If false, you can perform multiple reads on the same open file. The default is true." type="boolean" optional="yes">
            <cocoa key="isClosing"/>
          </parameter>
        </command>
        
        <command name="close" code="GuFiClOs" description="Closes the file and prevent further operations.">
          <direct-parameter description="Guest file to close." type="guest file"/>
        </command>
        
        <class name="guest process" code="GuPr" description="A process on the guest." plural="guest processes">
          <cocoa class="UTMScriptingGuestProcessImpl"/>
          <property name="id" code="ID  " type="integer" access="r"
            description="The PID of the process."/>
          
          <responds-to command="get result">
            <cocoa method="getResult:"/>
          </responds-to>
        </class>
        
        <record-type name="execute result" code="ExRs" description="Process results after execution.">
          <property name="exited" code="ExTd" type="boolean" access="r"
            description="If true, the process has terminated.">
            <cocoa key="hasExited" />
          </property>
            
          <property name="exit code" code="ExCd" type="integer" access="r"
            description="Exit code if it was normally terminated."/>
            
          <property name="signal code" code="SiCd" type="integer" access="r"
            description="Signal number (Linux) or unhandled exception code (Windows) if the process was abnormally terminated."/>
            
          <property name="output text" code="OuTx" type="text" access="r"
            description="If capture is enabled, the stdout of the process as text."/>
            
          <property name="error text" code="ErTx" type="text" access="r"
            description="If capture is enabled, the stderr of the process as text."/>
            
          <property name="output data" code="OuDa" type="text" access="r"
            description="If capture is enabled, the stdout of the process as base64 encoded data."/>
            
          <property name="error data" code="ErDa" type="text" access="r"
            description="If capture is enabled, the stderr of the process as base64 encoded data."/>
        </record-type>
        
        <command name="get result" code="GuPrGeRs" description="Fetch execution result from the guest.">
          <direct-parameter description="Guest process to fetch result from." type="guest process"/>
          <result type="execute result" description="Result from the guest."/>
        </command>
    </suite>

    <suite name="UTM Configuration Suite" code="UTMc" description="UTM virtual machine configuration suite. Use this to create and configurate virtual machines.">
        <access-group identifier="com.utmapp.UTM.vm-access" />
        
        <class-extension extends="virtual machine" description="Virtual machine configuration.">
            <property name="configuration" code="CoFg" access="r"
              description="The configuration of the virtual machine.">
              <type type="qemu configuration"/>
              <type type="apple configuration"/>
            </property>
            
            <responds-to command="update configuration">
              <cocoa method="updateConfiguration:"/>
            </responds-to>
        </class-extension>
        
        <command name="update configuration" code="UTMcUpDt" description="Update the configuration of the virtual machine. The VM must be in the stopped state.">
          <direct-parameter description="Virtual machine to configure." type="virtual machine"/>
          <parameter name="with" code="UpCf" description="The configuration to update the virtual machine. You cannot change the backend with this!">
            <cocoa key="newConfiguration"/>
            <type type="qemu configuration"/>
            <type type="apple configuration"/>
          </parameter>
        </command>

        <record-type name="qemu configuration" code="QeCf" description="QEMU virtual machine configuration.">
          <property name="name" code="pnam" type="text"
            description="Virtual machine name."/>
            
          <property name="notes" code="NoTe" type="text"
            description="User-specified notes."/>
            
          <property name="architecture" code="ArCh" type="text"
            description="QEMU system architecture."/>
            
          <property name="machine" code="MaCh" type="text"
            description="QEMU target machine (if empty, the default will be used)."/>
            
          <property name="memory" code="MeMy" type="integer"
            description="RAM size (in mebibytes)."/>
            
          <property name="cpu cores" code="CpUc" type="integer"
            description="Number of CPU cores (0 is the default for this host)."/>
            
          <property name="hypervisor" code="HyPr" type="boolean"
            description="Use the hypervisor (if supported)?"/>
            
          <property name="uefi" code="UeFi" type="boolean"
            description="Use UEFI boot?"/>
            
          <property name="directory share mode" code="DrSm" type="qemu directory share mode"
            description="Mode for directory sharing."/>
            
          <property name="drives" code="DrVs"
            description="List of drive configuration.">
            <type type="qemu drive configuration" list="yes"/>
          </property>
          
          <property name="network interfaces" code="NtIf"
            description="List of network configuration.">
            <type type="qemu network configuration" list="yes"/>
          </property>
          
          <property name="serial ports" code="SrPt"
            description="List of serial configuration.">
            <type type="qemu serial configuration" list="yes"/>
          </property>
        </record-type>
        
        <enumeration name="qemu directory share mode" code="QeSm" description="Method for sharing directory in QEMU.">
            <enumerator name="none" code="SmOf" description="Do not enable directory sharing."/>
            <enumerator name="WebDAV" code="SmWv" description="Use SPICE WebDav (SPICE guest tools required)."/>
            <enumerator name="VirtFS" code="SmVs" description="Use VirtFS mount tagged 'share' (VirtFS guest drivers required)."/>
        </enumeration>
        
        <record-type name="qemu drive configuration" code="QdEc" description="QEMU virtual existing drive configuration.">
          <property name="id" code="ID  " type="text" access="r"
            description="The unique identifier for this drive (if empty, a new drive will be created)."/>
            
          <property name="removable" code="ReMv" type="boolean" access="r"
            description="Is this drive removable (cannot be changed after creation)?"/>
            
          <property name="interface" code="InTf" type="qemu drive interface"
            description="The hardware interface this drive is attached to (if empty, the default will be used)."/>
            
          <property name="host size" code="HoSz" type="integer" access="r"
            description="The size of this drive as seen by the host (in MiB)."/>
            
          <property name="guest size" code="GuSz" type="integer"
            description="The size of this drive as seen by the guest (in MiB)."/>
            
          <property name="raw" code="RaAw" type="boolean"
            description="Is this disk image raw format (only for newly created drives)?"/>
            
          <property name="source" code="SrCe" type="file"
            description="An existing file to use as the source image."/>
        </record-type>
        
        <enumeration name="qemu drive interface" code="QeDi" description="QEMU drive interfaces.">
            <enumerator name="none" code="QdIN"/>
            <enumerator name="IDE" code="QdIi"/>
            <enumerator name="SCSI" code="QdIs"/>
            <enumerator name="SD" code="QdId"/>
            <enumerator name="MTD" code="QdIm"/>
            <enumerator name="Floppy" code="QdIf"/>
            <enumerator name="PFlash" code="QdIp"/>
            <enumerator name="VirtIO" code="QdIv"/>
            <enumerator name="NVMe" code="QdIn"/>
            <enumerator name="USB" code="QdIu"/>
        </enumeration>
        
        <record-type name="qemu network configuration" code="QeCn" description="QEMU virtual network configuration.">
          <property name="index" code="pidx" type="integer"
            description="The position of the configuration to update. It can be empty to create a new device. Index is invalid after updating the configuration and must be reset to the current position."/>
            
          <property name="hardware" code="HaWe" type="text"
            description="Name of the emulated network card (if empty, the default will be used)."/>
            
          <property name="mode" code="MoDe" type="qemu network mode"
            description="This determines how the network device is attached to the host."/>
            
          <property name="address" code="AdDr" type="text"
            description="MAC address (formatted as XX:XX:XX:XX:XX:XX, if empty a random address will be genertaed)"/>
            
          <property name="host interface" code="HoIf" type="text"
            description="Only used in bridged mode. Specify the interface name to bridge to."/>
            
          <property name="port forwards" code="PtFw"
            description="Only used in emulated mode. Allows port forwarding from guest to host.">
            <type type="qemu port forward" list="yes"/>
          </property>
        </record-type>
        
        <enumeration name="qemu network mode" code="QeNm" description="Mode for networking device.">
            <enumerator name="emulated" code="EmUd" description="Emulate a VLAN."/>
            <enumerator name="shared" code="ShRd" description="NAT based sharing with the host."/>
            <enumerator name="host" code="HoSt" description="NAT based sharing with no WAN routing."/>
            <enumerator name="bridged" code="BrGd" description="Bridged to a host interface."/>
        </enumeration>
        
        <record-type name="qemu port forward" code="QePf" description="QEMU port forward configuration.">
          <property name="protocol" code="PrTl" type="network protocol"
            description="Protocol of the port that will be forwarded."/>
            
          <property name="host address" code="HoAd" type="text"
            description="The host interface IP address to forward to (if empty, it will forward to any interface)."/>
            
          <property name="host port" code="HoPo" type="integer"
            description="Port number on the host."/>
            
          <property name="guest address" code="GuAd" type="text"
            description="The IP address on the guest subnet to forward from (if empty, any guest IP will be accepted)."/>
            
          <property name="guest port" code="GuPo" type="integer"
            description="Port number on the guest."/>
        </record-type>
        
        <enumeration name="network protocol" code="NtPr" description="Supported network protocols.">
            <enumerator name="TCP" code="TcPp"/>
            <enumerator name="UDP" code="UdPp"/>
        </enumeration>
        
        <record-type name="qemu serial configuration" code="QeSn" description="QEMU virtual serial configuration.">
            <property name="index" code="pidx" type="integer"
              description="The position of the configuration to update. It can be empty to create a new device. Index is invalid after updating the configuration and must be reset to the current position."/>
              
            <property name="hardware" code="HaWe" type="text"
              description="Name of the emulated serial device (if empty, the default will be used)."/>
              
            <property name="interface" code="InTf" type="serial interface"
              description="The type of serial interface on the host."/>
              
            <property name="port" code="PoRt" type="integer"
              description="The port number to listen on when the interface is a TCP server."/>
        </record-type>
        
        <record-type name="apple configuration" code="ApCf" description="Apple virtual machine configuration.">
          <property name="name" code="pnam" type="text"
            description="Virtual machine name."/>
            
          <property name="notes" code="NoTe" type="text"
            description="User-specified notes."/>
            
          <property name="memory" code="MeMy" type="integer"
            description="RAM size (in mebibytes)."/>
            
          <property name="cpu cores" code="CpUc" type="integer"
            description="Number of CPU cores (0 is the default for this host)."/>
            
          <property name="directory shares" code="DiRs"
            description="List of directory share configuration.">
            <type type="apple directory share configuration" list="yes"/>
          </property>
            
          <property name="drives" code="DrVs"
            description="List of drive configuration.">
            <type type="apple drive configuration" list="yes"/>
          </property>
          
          <property name="network interfaces" code="NtIf"
            description="List of network configuration.">
            <type type="apple network configuration" list="yes"/>
          </property>
          
          <property name="serial ports" code="SrPt"
            description="List of serial configuration.">
            <type type="apple serial configuration" list="yes"/>
          </property>
        </record-type>
        
        <record-type name="apple directory share configuration" code="ApDs" description="Apple directory share configuration.">
          <property name="index" code="pidx" type="integer"
            description="The position of the configuration to update. It can be empty to create a new device. Index is invalid after updating the configuration and must be reset to the current position."/>
            
          <property name="read only" code="RdOy" type="boolean" access="r"
            description="Is this directory read-only?"/>
        </record-type>
        
        <record-type name="apple drive configuration" code="ApEc" description="Apple virtual existing drive configuration.">
          <property name="id" code="ID  " type="text" access="r"
            description="The unique identifier for this drive (if empty, a new drive will be created)."/>
            
          <property name="removable" code="ReMv" type="boolean" access="r"
            description="Is this drive removable (cannot be changed after creation)?"/>
            
          <property name="host size" code="HoSz" type="integer" access="r"
            description="The size of this drive as seen by the host (in MiB)."/>
            
          <property name="guest size" code="GuSz" type="integer"
            description="The size of this drive as seen by the guest (in MiB)."/>
            
          <property name="source" code="SrCe" type="file"
            description="An existing file to use as the source image."/>
        </record-type>
        
        <record-type name="apple network configuration" code="ApCn" description="Apple virtual network configuration.">
          <property name="index" code="pidx" type="integer"
            description="The position of the configuration to update. It can be empty to create a new device. Index is invalid after updating the configuration and must be reset to the current position."/>
            
          <property name="mode" code="MoDe" type="apple network mode"
            description="This determines how the network device is attached to the host."/>
            
          <property name="address" code="AdDr" type="text"
            description="MAC address (formatted as XX:XX:XX:XX:XX:XX, if empty a random address will be genertaed)"/>
            
          <property name="host interface" code="HoIf" type="text"
            description="Only used in bridged mode. Specify the interface name to bridge to."/>
        </record-type>
        
        <enumeration name="apple network mode" code="ApNm" description="Mode for networking device.">
            <enumerator name="shared" code="ShRd" description="NAT based sharing with the host."/>
            <enumerator name="bridged" code="BrGd" description="Bridged to a host interface."/>
        </enumeration>
        
        <record-type name="apple serial configuration" code="ApSn" description="Apple virtual serial configuration.">
            <property name="index" code="pidx" type="integer"
              description="The position of the configuration to update. It can be empty to create a new device. Index is invalid after updating the configuration and must be reset to the current position."/>
              
            <property name="interface" code="InTf" type="serial interface"
              description="The type of serial interface on the host (only PTTY is supported)."/>
        </record-type>
    </suite>
    
    <suite name="UTM USB Devices Suite" code="UTMu" description="UTM virtual machine USB devices suite. Use this to connect USB devices from the host to the guest.">
        <access-group identifier="com.utmapp.UTM.vm-access" />
        
        <class-extension extends="application" description="An application's top level scripting object.">
          <element type="usb device" access="r"
            description="List of all USB devices currently connected to the host. If there is no running VM with USB sharing supported and enabled, then this will always return an empty list.">
            <cocoa key="scriptingUsbDevices"/>
          </element>
        </class-extension>
        
        <class name="usb device" code="UsBd" description="A host USB device that is shared with the guest." plural="usb devices">
          <cocoa class="UTMScriptingUSBDeviceImpl"/>
          <property name="id" code="ID  " type="integer" access="r"
            description="A unique identifier corrosponding to the USB bus and port number."/>
            
          <property name="name" code="pnam" type="text" access="r"
            description="The name of the USB device."/>
            
          <property name="manufacturer name" code="UsBM" type="text" access="r"
            description="The product name described by the iManufacturer descriptor."/>
            
          <property name="product name" code="UsBP" type="text" access="r"
            description="The product name described by the iProduct descriptor."/>
            
          <property name="vendor id" code="UsBv" type="integer" access="r"
            description="The vendor ID described by the idVendor descriptor."/>
            
          <property name="product id" code="UsBp" type="integer" access="r"
            description="The product ID described by the idProduct descriptor."/>
            
          <responds-to command="connect">
            <cocoa method="connect:"/>
          </responds-to>
          
          <responds-to command="disconnect">
            <cocoa method="disconnect:"/>
          </responds-to>
        </class>
        
        <class-extension extends="virtual machine" description="Virtual machine USB devices.">
          <element type="usb device" access="r"
            description="List of connected USB devices.">
            <cocoa key="connectedUsbDevices"/>
          </element>
        </class-extension>
        
        <command name="connect" code="UTMuCoNt" description="Connect a USB device to a running VM and remove it from the host.">
          <direct-parameter description="The USB device to connect to the VM." type="usb device"/>
          <parameter name="to" code="UsBn" description="The virtual machine to connect. The virtual machine must be running. Not all backends support USB sharing.">
            <cocoa key="vm"/>
            <type type="virtual machine"/>
          </parameter>
        </command>
        
        <command name="disconnect" code="UTMuDiSc" description="Disconnect a USB device from the guest and re-assign it to the host.">
          <direct-parameter description="The USB device to disconnect." type="usb device"/>
        </command>
    </suite>
</dictionary><|MERGE_RESOLUTION|>--- conflicted
+++ resolved
@@ -92,7 +92,6 @@
             </parameter>
         </command>
         
-<<<<<<< HEAD
         <command name="import" code="coreimpo" description="Import a new virtual machine from a file.">
             <cocoa class="UTMScriptingImportCommand"/>
             <parameter name="new" code="imcl" type="type" description="Specify 'virtual machine' here.">
@@ -102,7 +101,8 @@
                 <cocoa key="file"/>
             </parameter>
             <result type="specifier" description="The new virtual machine (as a specifier)."/>
-=======
+        </command>
+        
         <command name="export" code="coreexpo" description="Export a virtual machine to a specified location.">
             <cocoa class="UTMScriptingExportCommand"/>
             <access-group identifier="*"/>
@@ -110,7 +110,6 @@
             <parameter name="to" code="efil" type="file" description="Location to export the VM to.">
                 <cocoa key="file"/>
             </parameter>
->>>>>>> 28a14b98
         </command>
         
         <class name="virtual machine" code="UTMv" description="A virtual machine registered in UTM." plural="virtual machines">
